--- conflicted
+++ resolved
@@ -58,15 +58,12 @@
     astropy
 mfa =
     ortools
-<<<<<<< HEAD
 architectures =
     networkx
     graphviz
     pydot
-=======
 ehm =
     pyehm
->>>>>>> 8b368f7f
 
 [options.packages.find]
 exclude =
