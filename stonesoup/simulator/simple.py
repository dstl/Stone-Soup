--- conflicted
+++ resolved
@@ -7,7 +7,7 @@
 from ..models import MeasurementModel
 from ..models import TransitionModel
 from ..reader import GroundTruthReader
-from ..types import (Detection, Clutter, TrueDetection, GaussianState, GroundTruthState,
+from ..types import (TrueDetection, Clutter, GaussianState, GroundTruthState,
                      GroundTruthPath, Probability, State)
 from .base import DetectionSimulator, GroundTruthSimulator
 
@@ -135,20 +135,13 @@
 
             for track in tracks:
                 if np.random.rand() < self.detection_probability:
-<<<<<<< HEAD
-                    detection = TrueDetection(
-                        H @ track[-1].state_vector +
-                        self.measurement_model.rvs(),
-                        timestamp=track[-1].timestamp,
-                        groundtruth_path=track)
-=======
                     detection = Detection(
                         self.measurement_model.function(
                             track[-1].state_vector),
-                        timestamp=track[-1].timestamp)
->>>>>>> 2f25381c
+                        timestamp=track[-1].timestamp,
+                        groundtruth_path = track)
                     detection.clutter = False
-                    self.real_detections.add(detection),
+                    self.real_detections.add(detection)
 
             # generate clutter
             for _ in range(np.random.poisson(self.clutter_rate)):
