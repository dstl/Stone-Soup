# -*- coding: utf-8 -*-
"""Mathematical functions used within Stone Soup"""

import numpy as np

# from .types.state import StateVector


def tria(matrix):
    """Square Root Matrix Triangularization

    Given a rectangular square root matrix obtain a square lower-triangular
    square root matrix

    Parameters
    ==========
    matrix : numpy.ndarray
        A `n` by `m` matrix that is generally not square.

    Returns
    =======
    numpy.ndarray
        A square lower-triangular matrix.
    """
    _, upper_triangular = np.linalg.qr(matrix.T)
    lower_triangular = upper_triangular.T

    index = [col
             for col, val in enumerate(np.diag(lower_triangular))
             if val < 0]

    lower_triangular[:, index] *= -1

    return lower_triangular


def jacobian(fun, x):
    """Compute Jacobian through finite difference calculation

    Parameters
    ----------
    fun : function handle
        A (non-linear) transition function
        Must be of the form "y = fun(x)", where y can be a scalar or \
        :class:`numpy.ndarray` of shape (Nd, 1) or (Nd,)
    x : :class:`numpy.ndarray` of shape (Ns, 1)
        A state vector

    Returns
    -------
    jac: :class:`numpy.ndarray` of shape (Nd, Ns)
        The computed Jacobian
    """

    if isinstance(x, (int, float)):
        ndim = 1
    else:
        ndim = np.shape(x)[0]

    # For numerical reasons the step size needs to large enough
    delta = 1.e-8  # 100*ndim*np.finfo(float).eps

    f1 = fun(x)
    if isinstance(f1, (int, float)):
        nrows = 1
    else:
        nrows = f1.size

    F2 = np.empty((nrows, ndim))
    X1 = np.tile(x, ndim)+np.eye(ndim)*delta
    for col in range(0, X1.shape[1]):
        F2[:, [col]] = fun(X1[:, [col]])
    jac = np.divide(F2-f1, delta)

    return jac


def gauss2sigma(mean, covar, alpha=None, beta=None, kappa=None):
    """Approximate a given distribution to a Gaussian, using a
    deterministically selected set of sigma points.

    Parameters
    ----------
    mean : :class:`numpy.ndarray` of shape `(Ns, 1)`
        Mean of the Gaussian
    covar : :class:`~.CovarianceMatrix` of shape `(Ns, Ns)`
        Covariance of the Gaussian
    alpha : float, optional
        Spread of the sigma points. Typically 1e-3.
        (default is 1e-3)
    beta : float, optional
        Used to incorporate prior knowledge of the distribution
        2 is optimal is the state is normally distributed.
        (default is 2)
    kappa : float, optional
        Secondary spread scaling parameter
        (default is calculated as `3-Ns`)

    Returns
    -------
    : :class:`numpy.ndarray` of shape `(Ns, 2*Ns+1)`
        An array containing the locations of the sigma points
    : :class:`numpy.ndarray` of shape `(2*Ns+1,)`
        An array containing the sigma point mean weights
    : :class:`numpy.ndarray` of shape `(2*Ns+1,)`
        An array containing the sigma point covariance weights
    """

    ndim_state = np.shape(mean)[0]

    if alpha is None:
        alpha = 1.0
    if beta is None:
        beta = 0.0
    if kappa is None:
        kappa = 3.0 - ndim_state

    # Compute Square Root matrix via Colesky decomp.
    sqrt_sigma = np.linalg.cholesky(covar)

    # Calculate scaling factor for all off-center points
    alpha2 = np.power(alpha, 2)
    lamda = alpha2 * (ndim_state + kappa) - ndim_state
    c = ndim_state + lamda

    # Calculate sigma point locations
    sigma_points = np.tile(mean, (1, 2 * ndim_state + 1))
    sigma_points[:, 1:(ndim_state + 1)] += sqrt_sigma * np.sqrt(c)
    sigma_points[:, (ndim_state + 1):] -= sqrt_sigma * np.sqrt(c)

    # Calculate weights
    mean_weights = np.ones(2 * ndim_state + 1)
    mean_weights[0] = lamda / c
    mean_weights[1:] = 0.5 / c
    covar_weights = np.copy(mean_weights)
    covar_weights[0] = lamda / c + (1 - alpha2 + beta)

    return sigma_points, mean_weights, covar_weights


def sigma2gauss(sigma_points, mean_weights, covar_weights, covar_noise=None):
    """Calculate estimated mean and covariance from a given set of sigma points

    Parameters
    ----------
    sigma_points : :class:`numpy.ndarray` of shape `(Ns, 2*Ns+1)`
        An array containing the locations of the sigma points
    mean_weights : :class:`numpy.ndarray` of shape `(2*Ns+1,)`
        An array containing the sigma point mean weights
    covar_weights : :class:`numpy.ndarray` of shape `(2*Ns+1,)`
        An array containing the sigma point covariance weights
    covar_noise : :class:`~.CovarianceMatrix` of shape `(Ns, Ns)`, optional
        Additive noise covariance matrix
        (default is 0)

    Returns
    -------
    : :class:`numpy.ndarray` of shape `(Ns, 1)`
        Calculated mean
    : :class:`~.CovarianceMatrix` of shape `(Ns, Ns)`
        Calculated covariance
    """

    mean = sigma_points@mean_weights[:, np.newaxis]

    points_diff = sigma_points - mean

    covar = points_diff@(np.diag(covar_weights))@(points_diff.T)
    if covar_noise is not None:
        covar = covar + covar_noise
    return mean, covar


def unscented_transform(sigma_points, mean_weights, covar_weights,
                        fun, points_noise=None, covar_noise=None):
    """ Apply the Unscented Transform to a set of sigma points

    Apply f to points (with secondary argument points_noise, if available),
    then approximate the resulting mean and covariance. If sigma_noise is
    available, treat it as additional variance due to additive noise.

    Parameters
    ----------
    sigma_points : :class:`numpy.ndarray` of shape `(Ns, 2*Ns+1)`
        An array containing the locations of the sigma points
    mean_weights : :class:`numpy.ndarray` of shape `(2*Ns+1,)`
        An array containing the sigma point mean weights
    covar_weights : :class:`numpy.ndarray` of shape `(2*Ns+1,)`
        An array containing the sigma point covariance weights
    fun : function handle
        A (non-linear) transition function
        Must be of the form "y = fun(x,w)", where y can be a scalar or \
        :class:`numpy.ndarray` of shape (Ns, 1) or (Ns,)
    covar_noise : :class:`~.CovarianceMatrix` of shape `(Ns, Ns)`, optional
        Additive noise covariance matrix
        (default is 0)
    points_noise : :class:`numpy.ndarray` of shape `(Ns, 2*Ns+1,)`, optional
        points to pass into f's second argument
        (default is 0)

    Returns
    -------
    : :class:`numpy.ndarray` of shape `(Ns, 1)`
        Transformed mean
    : :class:`~.CovarianceMatrix` of shape `(Ns, Ns)`
        Transformed covariance
    : :class:`~.CovarianceMatrix` of shape `(Ns,Nm)`
        Calculated cross-covariance matrix
    : :class:`numpy.ndarray` of shape `(Ns, 2*Ns+1)`
        An array containing the locations of the transformed sigma points
    : :class:`numpy.ndarray` of shape `(2*Ns+1,)`
        An array containing the transformed sigma point mean weights
    : :class:`numpy.ndarray` of shape `(2*Ns+1,)`
        An array containing the transformed sigma point covariance weights
    """

    ndim_state, n_points = sigma_points.shape

    # Transform points through f
    sigma_points_t = np.zeros((ndim_state, n_points))
    if points_noise is None:
        sigma_points_t = np.asarray(
            [fun(sigma_points[:, i:i+1])
             for i in range(n_points)]).squeeze(2).T
    else:
        sigma_points_t = np.asarray(
            [fun(sigma_points[:, i:i+1], points_noise[:, i:i+1])
             for i in range(n_points)]).squeeze(2).T

    # Calculate mean and covariance approximation
    mean, covar = sigma2gauss(
        sigma_points_t, mean_weights, covar_weights, covar_noise)

    # Calculate cross-covariance
    cross_covar = (
        (sigma_points-sigma_points[:, 0:1])
        @np.diag(mean_weights)
        @(sigma_points_t-mean).T
    )

    return mean, covar, cross_covar,\
        sigma_points_t, mean_weights, covar_weights


def cart2pol(x, y):
    """Convert Cartesian coordinates to Polar

    Parameters
    ----------
    x: float
        The x coordinate
    y: float
        the y coordinate

    Returns
    -------
    (float, float)
        A tuple of the form `(range, bearing)`

    """

    rho = np.sqrt(x**2 + y**2)
    phi = np.arctan2(y, x)
    return (rho, phi)


def cart2sphere(x, y, z):
    """Convert Cartesian coordinates to Spherical

    Parameters
    ----------
    x: float
        The x coordinate
    y: float
        the y coordinate
    z: float
        the z coordinate

    Returns
    -------
    (float, float, float)
        A tuple of the form `(range, bearing, elevation)`
        bearing and elevation in radians. Elevation is measured from x, y plane

    """

    rho = np.sqrt(x**2 + y**2 + z**2)
    phi = np.arctan2(y, x)
    theta = np.arcsin(z/rho)
    return (rho, phi, theta)


def cart2angles(x, y, z):
    """Convert Cartesian coordinates to Angles

    Parameters
    ----------
    x: float
        The x coordinate
    y: float
        the y coordinate
    z: float
        the z coordinate

    Returns
    -------
    (float, float)
        A tuple of the form `(bearing, elevation)`
        bearing and elevation in radians. Elevation is measured from x, y plane

    """
    _, phi, theta = cart2sphere(x, y, z)
    return (phi, theta)


def pol2cart(rho, phi):
    """Convert Polar coordinates to Cartesian

    Parameters
    ----------
    rho: float
        Range(a.k.a. radial distance)
    phi: float
        Bearing, expressed in radians

    Returns
    -------
    (float, float)
        A tuple of the form `(x, y)`
    """

    x = rho * np.cos(phi)
    y = rho * np.sin(phi)
    return (x, y)


def sphere2cart(rho, phi, theta):
    """Convert Polar coordinates to Cartesian

    Parameters
    ----------
    rho: float
        Range(a.k.a. radial distance)
    phi: float
        Bearing, expressed in radians
    theta: float
        Elevation expressed in radians, measured from x, y plane

    Returns
    -------
    (float, float, float)
        A tuple of the form `(x, y, z)`
    """

    x = rho * np.cos(phi) * np.cos(theta)
    y = rho * np.sin(phi) * np.cos(theta)
    z = rho * np.sin(theta)
    return (x, y, z)


def rotx(theta):
    r"""Rotation matrix for rotations around x-axis

    For a given rotation angle: math: `\theta`, this function evaluates\
    and returns the rotation matrix:

    .. math: :
        : label: Rx
        R_{x}(\theta) = \begin{bmatrix}
                        1 & 0 & 0 \\
                        0 & cos(\theta) & -sin(\theta) \\
                        0 & sin(\theta) & cos(\theta)
                        \end{bmatrix}

    Parameters
    ----------
    theta: float
        Rotation angle specified as a real-valued number. The rotation angle\
        is positive if the rotation is in the clockwise direction\
        when viewed by an observer looking down the x-axis towards the\
        origin. Angle units are in radians.

    Returns
    -------
    : : class: `numpy.ndarray` of shape (3, 3)
        Rotation matrix around x-axis of the form eq: `Rx`
    """

    c, s = np.cos(theta), np.sin(theta)

    return np.array([[1, 0, 0],
                     [0, c, -s],
                     [0, s, c]])


def roty(theta):
    r"""Rotation matrix for rotations around y-axis

    For a given rotation angle: math: `\theta`, this function evaluates\
    and returns the rotation matrix:

    .. math: :
        : label: Ry
        R_{y}(\theta) = \begin{bmatrix}
                        cos(\theta) & 0 & sin(\theta) \\
                        0 & 1 & 0 \\
                        - sin(\theta) & 0 & cos(\theta)
                        \end{bmatrix}

    Parameters
    ----------
    theta: float
        Rotation angle specified as a real-valued number. The rotation angle\
        is positive if the rotation is in the clockwise direction\
        when viewed by an observer looking down the y-axis towards the\
        origin. Angle units are in radians.

    Returns
    -------
    : : class: `numpy.ndarray` of shape (3, 3)
        Rotation matrix around y-axis of the form eq: `Ry`
    """

    c, s = np.cos(theta), np.sin(theta)

    return np.array([[c, 0, s],
                     [0, 1, 0],
                     [-s, 0, c]])


def rotz(theta):
    r"""Rotation matrix for rotations around z-axis

    For a given rotation angle: math: `\theta`, this function evaluates\
    and returns the rotation matrix:

    .. math: :
        : label: Rz
        R_{z}(\theta) = \begin{bmatrix}
                        cos(\theta) & -sin(\theta) & 0 \\
                        sin(\theta) & cos(\theta) & 0 \\
                        0 & 0 & 1
                        \end{bmatrix}

    Parameters
    ----------
    theta: float
        Rotation angle specified as a real-valued number. The rotation angle\
        is positive if the rotation is in the clockwise direction\
        when viewed by an observer looking down the z-axis towards the\
        origin. Angle units are in radians.

    Returns
    -------
    : : class: `numpy.ndarray` of shape (3, 3)
        Rotation matrix around z-axis of the form eq: `Rz`
    """

    c, s = np.cos(theta), np.sin(theta)

    return np.array([[c, -s, 0],
                     [s, c, 0],
                     [0, 0, 1]])


def dayOfTheWeek(number):
    """Returns a string with the day of the week, given a number.

    Parameters
    ----------
    number : int
        The number, by order of precedence Mon-Sun, of the day to print out.

    Returns
    -------
    string
        The day of the week that corresponds to the given number.
    """

    day = ""

    if(number < 1 or number > 7):
        day = "Nope"
    # TODO:
    #   Add your code below, possibly starting with "else if....."
<<<<<<< HEAD
    elif(number == 3):
        day = "Wednesday"
=======
    elif number == 1:
        day = "Monday"

>>>>>>> c023f4a8
    return day<|MERGE_RESOLUTION|>--- conflicted
+++ resolved
@@ -483,12 +483,9 @@
         day = "Nope"
     # TODO:
     #   Add your code below, possibly starting with "else if....."
-<<<<<<< HEAD
     elif(number == 3):
         day = "Wednesday"
-=======
     elif number == 1:
         day = "Monday"
 
->>>>>>> c023f4a8
     return day