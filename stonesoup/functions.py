# -*- coding: utf-8 -*-
"""Mathematical functions used within Stone Soup"""

import numpy as np

# from .types.state import StateVector


def tria(matrix):
    """Square Root Matrix Triangularization

    Given a rectangular square root matrix obtain a square lower-triangular
    square root matrix

    Parameters
    ==========
    matrix : numpy.ndarray
        A `n` by `m` matrix that is generally not square.

    Returns
    =======
    numpy.ndarray
        A square lower-triangular matrix.
    """
    _, upper_triangular = np.linalg.qr(matrix.T)
    lower_triangular = upper_triangular.T

    index = [col
             for col, val in enumerate(np.diag(lower_triangular))
             if val < 0]

    lower_triangular[:, index] *= -1

    return lower_triangular


def jacobian(fun, x):
    """Compute Jacobian through finite difference calculation

    Parameters
    ----------
    fun : function handle
        A (non-linear) transition function
        Must be of the form "y = fun(x)", where y can be a scalar or \
        :class:`numpy.ndarray` of shape (Nd, 1) or (Nd,)
    x : :class:`numpy.ndarray` of shape (Ns, 1)
        A state vector

    Returns
    -------
    jac: :class:`numpy.ndarray` of shape (Nd, Ns)
        The computed Jacobian
    """

    if isinstance(x, (int, float)):
        ndim = 1
    else:
        ndim = np.shape(x)[0]

    # For numerical reasons the step size needs to large enough
    delta = 1.e-8  # 100*ndim*np.finfo(float).eps

    f1 = fun(x)
    if isinstance(f1, (int, float)):
        nrows = 1
    else:
        nrows = f1.size

    F2 = np.empty((nrows, ndim))
    X1 = np.tile(x, ndim)+np.eye(ndim)*delta
    for col in range(0, X1.shape[1]):
        F2[:, [col]] = fun(X1[:, [col]])
    jac = np.divide(F2-f1, delta)

    return jac


def gauss2sigma(mean, covar, alpha=None, beta=None, kappa=None):
    """Approximate a given distribution to a Gaussian, using a
    deterministically selected set of sigma points.

    Parameters
    ----------
    mean : :class:`numpy.ndarray` of shape `(Ns, 1)`
        Mean of the Gaussian
    covar : :class:`~.CovarianceMatrix` of shape `(Ns, Ns)`
        Covariance of the Gaussian
    alpha : float, optional
        Spread of the sigma points. Typically 1e-3.
        (default is 1e-3)
    beta : float, optional
        Used to incorporate prior knowledge of the distribution
        2 is optimal is the state is normally distributed.
        (default is 2)
    kappa : float, optional
        Secondary spread scaling parameter
        (default is calculated as `3-Ns`)

    Returns
    -------
    : :class:`numpy.ndarray` of shape `(Ns, 2*Ns+1)`
        An array containing the locations of the sigma points
    : :class:`numpy.ndarray` of shape `(2*Ns+1,)`
        An array containing the sigma point mean weights
    : :class:`numpy.ndarray` of shape `(2*Ns+1,)`
        An array containing the sigma point covariance weights
    """

    ndim_state = np.shape(mean)[0]

    if alpha is None:
        alpha = 1.0
    if beta is None:
        beta = 0.0
    if kappa is None:
        kappa = 3.0 - ndim_state

    # Compute Square Root matrix via Colesky decomp.
    sqrt_sigma = np.linalg.cholesky(covar)

    # Calculate scaling factor for all off-center points
    alpha2 = np.power(alpha, 2)
    lamda = alpha2 * (ndim_state + kappa) - ndim_state
    c = ndim_state + lamda

    # Calculate sigma point locations
    sigma_points = np.tile(mean, (1, 2 * ndim_state + 1))
    sigma_points[:, 1:(ndim_state + 1)] += sqrt_sigma * np.sqrt(c)
    sigma_points[:, (ndim_state + 1):] -= sqrt_sigma * np.sqrt(c)

    # Calculate weights
    mean_weights = np.ones(2 * ndim_state + 1)
    mean_weights[0] = lamda / c
    mean_weights[1:] = 0.5 / c
    covar_weights = np.copy(mean_weights)
    covar_weights[0] = lamda / c + (1 - alpha2 + beta)

    return sigma_points, mean_weights, covar_weights


def sigma2gauss(sigma_points, mean_weights, covar_weights, covar_noise=None):
    """Calculate estimated mean and covariance from a given set of sigma points

    Parameters
    ----------
    sigma_points : :class:`numpy.ndarray` of shape `(Ns, 2*Ns+1)`
        An array containing the locations of the sigma points
    mean_weights : :class:`numpy.ndarray` of shape `(2*Ns+1,)`
        An array containing the sigma point mean weights
    covar_weights : :class:`numpy.ndarray` of shape `(2*Ns+1,)`
        An array containing the sigma point covariance weights
    covar_noise : :class:`~.CovarianceMatrix` of shape `(Ns, Ns)`, optional
        Additive noise covariance matrix
        (default is 0)

    Returns
    -------
    : :class:`numpy.ndarray` of shape `(Ns, 1)`
        Calculated mean
    : :class:`~.CovarianceMatrix` of shape `(Ns, Ns)`
        Calculated covariance
    """

    mean = sigma_points@mean_weights[:, np.newaxis]

    points_diff = sigma_points - mean

    covar = points_diff@(np.diag(covar_weights))@(points_diff.T)
    if covar_noise is not None:
        covar = covar + covar_noise
    return mean, covar


def unscented_transform(sigma_points, mean_weights, covar_weights,
                        fun, points_noise=None, covar_noise=None):
    """ Apply the Unscented Transform to a set of sigma points

    Apply f to points (with secondary argument points_noise, if available),
    then approximate the resulting mean and covariance. If sigma_noise is
    available, treat it as additional variance due to additive noise.

    Parameters
    ----------
    sigma_points : :class:`numpy.ndarray` of shape `(Ns, 2*Ns+1)`
        An array containing the locations of the sigma points
    mean_weights : :class:`numpy.ndarray` of shape `(2*Ns+1,)`
        An array containing the sigma point mean weights
    covar_weights : :class:`numpy.ndarray` of shape `(2*Ns+1,)`
        An array containing the sigma point covariance weights
    fun : function handle
        A (non-linear) transition function
        Must be of the form "y = fun(x,w)", where y can be a scalar or \
        :class:`numpy.ndarray` of shape (Ns, 1) or (Ns,)
    covar_noise : :class:`~.CovarianceMatrix` of shape `(Ns, Ns)`, optional
        Additive noise covariance matrix
        (default is 0)
    points_noise : :class:`numpy.ndarray` of shape `(Ns, 2*Ns+1,)`, optional
        points to pass into f's second argument
        (default is 0)

    Returns
    -------
    : :class:`numpy.ndarray` of shape `(Ns, 1)`
        Transformed mean
    : :class:`~.CovarianceMatrix` of shape `(Ns, Ns)`
        Transformed covariance
    : :class:`~.CovarianceMatrix` of shape `(Ns,Nm)`
        Calculated cross-covariance matrix
    : :class:`numpy.ndarray` of shape `(Ns, 2*Ns+1)`
        An array containing the locations of the transformed sigma points
    : :class:`numpy.ndarray` of shape `(2*Ns+1,)`
        An array containing the transformed sigma point mean weights
    : :class:`numpy.ndarray` of shape `(2*Ns+1,)`
        An array containing the transformed sigma point covariance weights
    """

    ndim_state, n_points = sigma_points.shape

    # Transform points through f
    sigma_points_t = np.zeros((ndim_state, n_points))
    if points_noise is None:
        sigma_points_t = np.asarray(
            [fun(sigma_points[:, i:i+1])
             for i in range(n_points)]).squeeze(2).T
    else:
        sigma_points_t = np.asarray(
            [fun(sigma_points[:, i:i+1], points_noise[:, i:i+1])
             for i in range(n_points)]).squeeze(2).T

    # Calculate mean and covariance approximation
    mean, covar = sigma2gauss(
        sigma_points_t, mean_weights, covar_weights, covar_noise)

    # Calculate cross-covariance
    cross_covar = (
        (sigma_points-sigma_points[:, 0:1])
        @np.diag(mean_weights)
        @(sigma_points_t-mean).T
    )

    return mean, covar, cross_covar,\
        sigma_points_t, mean_weights, covar_weights


def cart2pol(x, y):
    """Convert Cartesian coordinates to Polar

    Parameters
    ----------
    x: float
        The x coordinate
    y: float
        the y coordinate

    Returns
    -------
    (float, float)
        A tuple of the form `(range, bearing)`

    """

    rho = np.sqrt(x**2 + y**2)
    phi = np.arctan2(y, x)
    return (rho, phi)


def cart2sphere(x, y, z):
    """Convert Cartesian coordinates to Spherical

    Parameters
    ----------
    x: float
        The x coordinate
    y: float
        the y coordinate
    z: float
        the z coordinate

    Returns
    -------
    (float, float, float)
        A tuple of the form `(range, bearing, elevation)`
        bearing and elevation in radians. Elevation is measured from x, y plane

    """

    rho = np.sqrt(x**2 + y**2 + z**2)
    phi = np.arctan2(y, x)
    theta = np.arcsin(z/rho)
    return (rho, phi, theta)


def cart2angles(x, y, z):
    """Convert Cartesian coordinates to Angles

    Parameters
    ----------
    x: float
        The x coordinate
    y: float
        the y coordinate
    z: float
        the z coordinate

    Returns
    -------
    (float, float)
        A tuple of the form `(bearing, elevation)`
        bearing and elevation in radians. Elevation is measured from x, y plane

    """
    _, phi, theta = cart2sphere(x, y, z)
    return (phi, theta)


def pol2cart(rho, phi):
    """Convert Polar coordinates to Cartesian

    Parameters
    ----------
    rho: float
        Range(a.k.a. radial distance)
    phi: float
        Bearing, expressed in radians

    Returns
    -------
    (float, float)
        A tuple of the form `(x, y)`
    """

    x = rho * np.cos(phi)
    y = rho * np.sin(phi)
    return (x, y)


def sphere2cart(rho, phi, theta):
    """Convert Polar coordinates to Cartesian

    Parameters
    ----------
    rho: float
        Range(a.k.a. radial distance)
    phi: float
        Bearing, expressed in radians
    theta: float
        Elevation expressed in radians, measured from x, y plane

    Returns
    -------
    (float, float, float)
        A tuple of the form `(x, y, z)`
    """

    x = rho * np.cos(phi) * np.cos(theta)
    y = rho * np.sin(phi) * np.cos(theta)
    z = rho * np.sin(theta)
    return (x, y, z)


def rotx(theta):
    r"""Rotation matrix for rotations around x-axis

    For a given rotation angle: math: `\theta`, this function evaluates\
    and returns the rotation matrix:

    .. math: :
        : label: Rx
        R_{x}(\theta) = \begin{bmatrix}
                        1 & 0 & 0 \\
                        0 & cos(\theta) & -sin(\theta) \\
                        0 & sin(\theta) & cos(\theta)
                        \end{bmatrix}

    Parameters
    ----------
    theta: float
        Rotation angle specified as a real-valued number. The rotation angle\
        is positive if the rotation is in the clockwise direction\
        when viewed by an observer looking down the x-axis towards the\
        origin. Angle units are in radians.

    Returns
    -------
    : : class: `numpy.ndarray` of shape (3, 3)
        Rotation matrix around x-axis of the form eq: `Rx`
    """

    c, s = np.cos(theta), np.sin(theta)

    return np.array([[1, 0, 0],
                     [0, c, -s],
                     [0, s, c]])


def roty(theta):
    r"""Rotation matrix for rotations around y-axis

    For a given rotation angle: math: `\theta`, this function evaluates\
    and returns the rotation matrix:

    .. math: :
        : label: Ry
        R_{y}(\theta) = \begin{bmatrix}
                        cos(\theta) & 0 & sin(\theta) \\
                        0 & 1 & 0 \\
                        - sin(\theta) & 0 & cos(\theta)
                        \end{bmatrix}

    Parameters
    ----------
    theta: float
        Rotation angle specified as a real-valued number. The rotation angle\
        is positive if the rotation is in the clockwise direction\
        when viewed by an observer looking down the y-axis towards the\
        origin. Angle units are in radians.

    Returns
    -------
    : : class: `numpy.ndarray` of shape (3, 3)
        Rotation matrix around y-axis of the form eq: `Ry`
    """

    c, s = np.cos(theta), np.sin(theta)

    return np.array([[c, 0, s],
                     [0, 1, 0],
                     [-s, 0, c]])


def rotz(theta):
    r"""Rotation matrix for rotations around z-axis

    For a given rotation angle: math: `\theta`, this function evaluates\
    and returns the rotation matrix:

    .. math: :
        : label: Rz
        R_{z}(\theta) = \begin{bmatrix}
                        cos(\theta) & -sin(\theta) & 0 \\
                        sin(\theta) & cos(\theta) & 0 \\
                        0 & 0 & 1
                        \end{bmatrix}

    Parameters
    ----------
    theta: float
        Rotation angle specified as a real-valued number. The rotation angle\
        is positive if the rotation is in the clockwise direction\
        when viewed by an observer looking down the z-axis towards the\
        origin. Angle units are in radians.

    Returns
    -------
    : : class: `numpy.ndarray` of shape (3, 3)
        Rotation matrix around z-axis of the form eq: `Rz`
    """

    c, s = np.cos(theta), np.sin(theta)

    return np.array([[c, -s, 0],
                     [s, c, 0],
                     [0, 0, 1]])


def dayOfTheWeek(number):
    """Returns a string with the day of the week, given a number.

    Parameters
    ----------
    number : int
        The number, by order of precedence Mon-Sun, of the day to print out.

    Returns
    -------
    string
        The day of the week that corresponds to the given number.
    """

    day = ""

    if(number < 1 or number > 7):
        day = "Nope"
    # TODO:
    #   Add your code below, possibly starting with "else if....."
<<<<<<< HEAD
    elif(number == 3):
        day = "Wednesday"
    elif(number == 2):
        day = "Tuesday"
    elif number == 1:
        day = "Monday"
=======
    elif number == 4:
       day = Thursday
    return day



>>>>>>> c813f782

<|MERGE_RESOLUTION|>--- conflicted
+++ resolved
@@ -483,19 +483,16 @@
         day = "Nope"
     # TODO:
     #   Add your code below, possibly starting with "else if....."
-<<<<<<< HEAD
     elif(number == 3):
         day = "Wednesday"
     elif(number == 2):
         day = "Tuesday"
     elif number == 1:
         day = "Monday"
-=======
     elif number == 4:
-       day = Thursday
+        day = "Thursday"
     return day
 
 
 
->>>>>>> c813f782
-
+
