import numpy as np

from stonesoup.functions import jacobian, dayOfTheWeek


def test_jacobian():
    """ jacobian function test """

    # State related variables
    state_mean = np.array([[3.0], [1.0]])

    def f(x):
        return np.array([[1, 1], [0, 1]])@x

    jac = jacobian(f, state_mean)
    jac = jac  # Stop flake8 unused warning


def test_jacobian2():
    """ jacobian function test """

    # Sample functions to compute Jacobian on
    def fun(x):
        """ function for testing scalars i.e. scalar input, scalar output"""
        return 2*x**2

    def fun1d(vec):
        """ test function with vector input, scalar output"""
        out = 2*vec[0]+3*vec[1]
        return out

    def fun2d(vec):
        """ test function with 2d input and 2d output"""
        out = np.empty((2, 1))
        out[0] = 2*vec[0]**2 + 3*vec[1]**2
        out[1] = 2*vec[0]+3*vec[1]
        return out
        x = 3
        jac = jacobian(fun, x)
        assert jac == 4*x

    x = np.array([[1], [2]])
    # Tolerance value to use to test if arrays are equal
    tol = 1.0e-2

    jac = jacobian(fun1d, x)
    T = np.array([2.0, 3.0])

    FOM = np.where(np.abs(jac-T) > tol)
    # Check # of array elements bigger than tol
    assert len(FOM[0]) == 0

    jac = jacobian(fun2d, x)
    T = np.array([[4.0*x[0], 6*x[1]],
                  [2, 3]])
    FOM = np.where(np.abs(jac - T) > tol)
    # Check # of array elements bigger than tol
    assert len(FOM[0]) == 0

    return


<<<<<<< HEAD
def test_Wednesday():
    """ Test comment """
    assert dayOfTheWeek(3) == "Wednesday"
=======
<<<<<<< HEAD
def test_tuesday():
    assert dayOfTheWeek(2) == "Tuesday"

    return
=======
def test_dayOfTheWeek():
    """ Tests the day of the week liverpool-walk tutorial """

    number = 1
    day = dayOfTheWeek(number)
    assert day == "Monday"
>>>>>>> monday
>>>>>>> 4926b146
<|MERGE_RESOLUTION|>--- conflicted
+++ resolved
@@ -60,22 +60,17 @@
     return
 
 
-<<<<<<< HEAD
 def test_Wednesday():
     """ Test comment """
     assert dayOfTheWeek(3) == "Wednesday"
-=======
-<<<<<<< HEAD
+
+
 def test_tuesday():
     assert dayOfTheWeek(2) == "Tuesday"
 
-    return
-=======
+
 def test_dayOfTheWeek():
     """ Tests the day of the week liverpool-walk tutorial """
-
     number = 1
     day = dayOfTheWeek(number)
-    assert day == "Monday"
->>>>>>> monday
->>>>>>> 4926b146
+    assert day == "Monday"