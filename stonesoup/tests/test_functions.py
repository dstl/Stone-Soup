import numpy as np

from stonesoup.functions import jacobian, dayOfTheWeek


def test_jacobian():
    """ jacobian function test """

    # State related variables
    state_mean = np.array([[3.0], [1.0]])

    def f(x):
        return np.array([[1, 1], [0, 1]])@x

    jac = jacobian(f, state_mean)
    jac = jac  # Stop flake8 unused warning


def test_jacobian2():
    """ jacobian function test """

    # Sample functions to compute Jacobian on
    def fun(x):
        """ function for testing scalars i.e. scalar input, scalar output"""
        return 2*x**2

    def fun1d(vec):
        """ test function with vector input, scalar output"""
        out = 2*vec[0]+3*vec[1]
        return out

    def fun2d(vec):
        """ test function with 2d input and 2d output"""
        out = np.empty((2, 1))
        out[0] = 2*vec[0]**2 + 3*vec[1]**2
        out[1] = 2*vec[0]+3*vec[1]
        return out
        x = 3
        jac = jacobian(fun, x)
        assert jac == 4*x

    x = np.array([[1], [2]])
    # Tolerance value to use to test if arrays are equal
    tol = 1.0e-2

    jac = jacobian(fun1d, x)
    T = np.array([2.0, 3.0])

    FOM = np.where(np.abs(jac-T) > tol)
    # Check # of array elements bigger than tol
    assert len(FOM[0]) == 0

    jac = jacobian(fun2d, x)
    T = np.array([[4.0*x[0], 6*x[1]],
                  [2, 3]])
    FOM = np.where(np.abs(jac - T) > tol)
    # Check # of array elements bigger than tol
    assert len(FOM[0]) == 0

    return


<<<<<<< HEAD
def test_Friday():
    day = dayOfTheWeek(5)
    assert day == "Friday"


def test_Wednesday():
    """ Test comment """
    assert dayOfTheWeek(3) == "Wednesday"
=======
def test_dayOfTheWeek():
    """ Tests the day of the week liverpool-walk tutorial """

    number = 1
    day = dayOfTheWeek(number)
    assert day == "Monday"
>>>>>>> c023f4a8
<|MERGE_RESOLUTION|>--- conflicted
+++ resolved
@@ -60,7 +60,6 @@
     return
 
 
-<<<<<<< HEAD
 def test_Friday():
     day = dayOfTheWeek(5)
     assert day == "Friday"
@@ -69,11 +68,10 @@
 def test_Wednesday():
     """ Test comment """
     assert dayOfTheWeek(3) == "Wednesday"
-=======
-def test_dayOfTheWeek():
+
+
+def test_Monday():
     """ Tests the day of the week liverpool-walk tutorial """
-
     number = 1
     day = dayOfTheWeek(number)
-    assert day == "Monday"
->>>>>>> c023f4a8
+    assert day == "Monday"