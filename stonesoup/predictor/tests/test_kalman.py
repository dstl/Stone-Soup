# coding: utf-8
import datetime
import pytest
import numpy as np

from ...models.transition.linear import ConstantVelocity
from ...predictor.kalman import (
    KalmanPredictor, ExtendedKalmanPredictor, UnscentedKalmanPredictor,
    SqrtKalmanPredictor)
from ...types.prediction import GaussianStatePrediction
<<<<<<< HEAD
from ...types.state import GaussianState, SqrtGaussianState
=======
from ...types.state import GaussianState
from ...types.track import Track
>>>>>>> 4718a0f7


@pytest.mark.parametrize(
    "PredictorClass, transition_model, prior_mean, prior_covar",
    [
        (   # Standard Kalman
            KalmanPredictor,
            ConstantVelocity(noise_diff_coeff=0.1),
            np.array([[-6.45], [0.7]]),
            np.array([[4.1123, 0.0013],
                      [0.0013, 0.0365]])
        ),
        (   # Extended Kalman
            ExtendedKalmanPredictor,
            ConstantVelocity(noise_diff_coeff=0.1),
            np.array([[-6.45], [0.7]]),
            np.array([[4.1123, 0.0013],
                      [0.0013, 0.0365]])
        ),
        (   # Unscented Kalman
            UnscentedKalmanPredictor,
            ConstantVelocity(noise_diff_coeff=0.1),
            np.array([[-6.45], [0.7]]),
            np.array([[4.1123, 0.0013],
                      [0.0013, 0.0365]])
        )
    ],
    ids=["standard", "extended", "unscented"]
)
def test_kalman(PredictorClass, transition_model,
                prior_mean, prior_covar):

    # Define time related variables
    timestamp = datetime.datetime.now()
    timediff = 2  # 2sec
    new_timestamp = timestamp + datetime.timedelta(seconds=timediff)
    time_interval = new_timestamp - timestamp

    # Define prior state
    prior = GaussianState(prior_mean,
                          prior_covar,
                          timestamp=timestamp)

    transition_model_matrix = transition_model.matrix(time_interval=time_interval)
    transition_model_covar = transition_model.covar(time_interval=time_interval)
    # Calculate evaluation variables
    eval_prediction = GaussianStatePrediction(
        transition_model_matrix @ prior.mean,
        transition_model_matrix@prior.covar@transition_model_matrix.T + transition_model_covar)

    # Initialise a kalman predictor
    predictor = PredictorClass(transition_model=transition_model)

    # Perform and assert state prediction
    prediction = predictor.predict(prior=prior,
                                   timestamp=new_timestamp)

    assert np.allclose(prediction.mean,
                       eval_prediction.mean, 0, atol=1.e-14)
    assert np.allclose(prediction.covar,
                       eval_prediction.covar, 0, atol=1.e-14)
    assert prediction.timestamp == new_timestamp

    # TODO: Test with Control Model


<<<<<<< HEAD
def test_sqrt_kalman():
    # Define time related variables
    timestamp = datetime.datetime.now()
    timediff = 2  # 2sec
    new_timestamp = timestamp + datetime.timedelta(seconds=timediff)

    # Define prior state
    prior_mean = np.array([[-6.45], [0.7]])
    prior_covar = np.array([[4.1123, 0.0013],
                            [0.0013, 0.0365]])
    prior = GaussianState(prior_mean,
                          prior_covar,
                          timestamp=timestamp)
    sqrt_prior_covar = np.linalg.cholesky(prior_covar)
    sqrt_prior = SqrtGaussianState(prior_mean, sqrt_prior_covar,
                                   timestamp=timestamp)

    transition_model = ConstantVelocity(noise_diff_coeff=0.1)

    # Initialise a kalman predictor
    predictor = KalmanPredictor(transition_model=transition_model)
    sqrt_predictor = SqrtKalmanPredictor(transition_model=transition_model)
    # Can swap out this method
    sqrt_predictor = SqrtKalmanPredictor(transition_model=transition_model, qr_method=True)

    # Perform and assert state prediction
    prediction = predictor.predict(prior=prior, timestamp=new_timestamp)
    sqrt_prediction = sqrt_predictor.predict(prior=sqrt_prior,
                                             timestamp=new_timestamp)

    assert np.allclose(prediction.mean, sqrt_prediction.mean, 0, atol=1.e-14)
    assert np.allclose(prediction.covar,
                       sqrt_prediction.sqrt_covar@sqrt_prediction.sqrt_covar.T, 0,
                       atol=1.e-14)
    assert np.allclose(prediction.covar, sqrt_prediction.covar, 0, atol=1.e-14)
    assert prediction.timestamp == sqrt_prediction.timestamp
=======
def test_lru_cache():
    predictor = KalmanPredictor(ConstantVelocity(noise_diff_coeff=0))

    timestamp = datetime.datetime.now()
    state = GaussianState([[0.], [1.]], np.diag([1., 1.]), timestamp)
    track = Track([state])

    prediction_time = timestamp + datetime.timedelta(seconds=1)
    prediction1 = predictor.predict(track, prediction_time)
    assert np.array_equal(prediction1.state_vector, np.array([[1.], [1.]]))

    prediction2 = predictor.predict(track, prediction_time)
    assert prediction2 is prediction1

    track.append(GaussianState([[1.], [1.]], np.diag([1., 1.]), prediction_time))
    prediction3 = predictor.predict(track, prediction_time)
    assert prediction3 is not prediction1
>>>>>>> 4718a0f7
<|MERGE_RESOLUTION|>--- conflicted
+++ resolved
@@ -8,12 +8,9 @@
     KalmanPredictor, ExtendedKalmanPredictor, UnscentedKalmanPredictor,
     SqrtKalmanPredictor)
 from ...types.prediction import GaussianStatePrediction
-<<<<<<< HEAD
 from ...types.state import GaussianState, SqrtGaussianState
-=======
 from ...types.state import GaussianState
 from ...types.track import Track
->>>>>>> 4718a0f7
 
 
 @pytest.mark.parametrize(
@@ -80,7 +77,25 @@
     # TODO: Test with Control Model
 
 
-<<<<<<< HEAD
+def test_lru_cache():
+    predictor = KalmanPredictor(ConstantVelocity(noise_diff_coeff=0))
+
+    timestamp = datetime.datetime.now()
+    state = GaussianState([[0.], [1.]], np.diag([1., 1.]), timestamp)
+    track = Track([state])
+
+    prediction_time = timestamp + datetime.timedelta(seconds=1)
+    prediction1 = predictor.predict(track, prediction_time)
+    assert np.array_equal(prediction1.state_vector, np.array([[1.], [1.]]))
+
+    prediction2 = predictor.predict(track, prediction_time)
+    assert prediction2 is prediction1
+
+    track.append(GaussianState([[1.], [1.]], np.diag([1., 1.]), prediction_time))
+    prediction3 = predictor.predict(track, prediction_time)
+    assert prediction3 is not prediction1
+
+
 def test_sqrt_kalman():
     # Define time related variables
     timestamp = datetime.datetime.now()
@@ -116,23 +131,4 @@
                        sqrt_prediction.sqrt_covar@sqrt_prediction.sqrt_covar.T, 0,
                        atol=1.e-14)
     assert np.allclose(prediction.covar, sqrt_prediction.covar, 0, atol=1.e-14)
-    assert prediction.timestamp == sqrt_prediction.timestamp
-=======
-def test_lru_cache():
-    predictor = KalmanPredictor(ConstantVelocity(noise_diff_coeff=0))
-
-    timestamp = datetime.datetime.now()
-    state = GaussianState([[0.], [1.]], np.diag([1., 1.]), timestamp)
-    track = Track([state])
-
-    prediction_time = timestamp + datetime.timedelta(seconds=1)
-    prediction1 = predictor.predict(track, prediction_time)
-    assert np.array_equal(prediction1.state_vector, np.array([[1.], [1.]]))
-
-    prediction2 = predictor.predict(track, prediction_time)
-    assert prediction2 is prediction1
-
-    track.append(GaussianState([[1.], [1.]], np.diag([1., 1.]), prediction_time))
-    prediction3 = predictor.predict(track, prediction_time)
-    assert prediction3 is not prediction1
->>>>>>> 4718a0f7
+    assert prediction.timestamp == sqrt_prediction.timestamp