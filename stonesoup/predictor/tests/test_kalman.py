import datetime
import pytest
import numpy as np

from ...models.transition.linear import ConstantVelocity, LinearTransitionModel
from ...predictor.kalman import (
    KalmanPredictor, ExtendedKalmanPredictor, UnscentedKalmanPredictor,
<<<<<<< HEAD
    SqrtKalmanPredictor, AugmentedKalmanPredictor, AugmentedUnscentedKalmanPredictor)
=======
    SqrtKalmanPredictor, CubatureKalmanPredictor, StochasticIntegrationPredictor)
>>>>>>> 026ea3cf
from ...types.prediction import GaussianStatePrediction
from ...types.state import GaussianState, SqrtGaussianState
from ...types.track import Track


@pytest.mark.parametrize(
    "PredictorClass, transition_model, prior_mean, prior_covar",
    [
        (   # Standard Kalman
            KalmanPredictor,
            ConstantVelocity(noise_diff_coeff=0.1),
            np.array([[-6.45], [0.7]]),
            np.array([[4.1123, 0.0013],
                      [0.0013, 0.0365]])
        ),
        (   # Extended Kalman
            ExtendedKalmanPredictor,
            ConstantVelocity(noise_diff_coeff=0.1),
            np.array([[-6.45], [0.7]]),
            np.array([[4.1123, 0.0013],
                      [0.0013, 0.0365]])
        ),
        (   # Unscented Kalman
            UnscentedKalmanPredictor,
            ConstantVelocity(noise_diff_coeff=0.1),
            np.array([[-6.45], [0.7]]),
            np.array([[4.1123, 0.0013],
                      [0.0013, 0.0365]])
        ),
<<<<<<< HEAD
        (  # Augmented Kalman
            AugmentedKalmanPredictor,
            LinearTransitionModel(
                transition_matrix=np.array([[0.8, 0.2], [0.3, 0.7]]),
                bias_value=np.zeros([2, 1]),
                noise_covar=np.diag([0.10961003, 0.88557178])
            ),
=======
        (   # cubature Kalman
            CubatureKalmanPredictor,
            ConstantVelocity(noise_diff_coeff=0.1),
>>>>>>> 026ea3cf
            np.array([[-6.45], [0.7]]),
            np.array([[4.1123, 0.0013],
                      [0.0013, 0.0365]])
        ),
<<<<<<< HEAD
        (  # Augmented Unscented Kalman
            AugmentedUnscentedKalmanPredictor,
            LinearTransitionModel(
                transition_matrix=np.array([[0.8, 0.2], [0.3, 0.7]]),
                bias_value=np.zeros([2, 1]),
                noise_covar=np.diag([0.10961003, 0.88557178])
            ),
=======
        (   # Stochastic Integration
            StochasticIntegrationPredictor,
            ConstantVelocity(noise_diff_coeff=0.1),
>>>>>>> 026ea3cf
            np.array([[-6.45], [0.7]]),
            np.array([[4.1123, 0.0013],
                      [0.0013, 0.0365]])
        )

    ],
<<<<<<< HEAD
    ids=["standard", "extended", "unscented", "augmented_kalman", "augmented_unscented_kalman"]
=======
    ids=["standard", "extended", "unscented", "cubature", "stochasticIntegration"]
>>>>>>> 026ea3cf
)
def test_kalman(PredictorClass, transition_model,
                prior_mean, prior_covar):

    # Define time related variables
    timestamp = datetime.datetime.now()
    timediff = 2  # 2sec
    new_timestamp = timestamp + datetime.timedelta(seconds=timediff)
    time_interval = new_timestamp - timestamp

    # Define prior state
    prior = GaussianState(prior_mean,
                          prior_covar,
                          timestamp=timestamp)

    transition_model_matrix = transition_model.matrix(time_interval=time_interval)
    transition_model_covar = transition_model.covar(time_interval=time_interval)
    # Calculate evaluation variables
    eval_prediction = GaussianStatePrediction(
        transition_model_matrix @ prior.mean,
        transition_model_matrix@prior.covar@transition_model_matrix.T + transition_model_covar)

    # Initialise a kalman predictor
    predictor = PredictorClass(transition_model=transition_model)

    # Perform and assert state prediction
    prediction = predictor.predict(prior=prior,
                                   timestamp=new_timestamp)

    # Assert presence of transition model
    assert hasattr(prediction, 'transition_model')

    assert np.allclose(prediction.mean,
                       eval_prediction.mean, 0, atol=1.e-14)
    assert np.allclose(prediction.covar,
                       eval_prediction.covar, 0, atol=1.e-14)
    assert prediction.timestamp == new_timestamp

    # TODO: Test with Control Model


def test_lru_cache():
    predictor = KalmanPredictor(ConstantVelocity(noise_diff_coeff=0))

    timestamp = datetime.datetime.now()
    state = GaussianState([[0.], [1.]], np.diag([1., 1.]), timestamp)
    track = Track([state])

    prediction_time = timestamp + datetime.timedelta(seconds=1)
    prediction1 = predictor.predict(track, prediction_time)
    assert np.array_equal(prediction1.state_vector, np.array([[1.], [1.]]))

    prediction2 = predictor.predict(track, prediction_time)
    assert prediction2 is prediction1

    track.append(GaussianState([[1.], [1.]], np.diag([1., 1.]), prediction_time))
    prediction3 = predictor.predict(track, prediction_time)
    assert prediction3 is not prediction1


def test_sqrt_kalman():
    # Define time related variables
    timestamp = datetime.datetime.now()
    timediff = 2  # 2sec
    new_timestamp = timestamp + datetime.timedelta(seconds=timediff)

    # Define prior state
    prior_mean = np.array([[-6.45], [0.7]])
    prior_covar = np.array([[4.1123, 0.0013],
                            [0.0013, 0.0365]])
    prior = GaussianState(prior_mean,
                          prior_covar,
                          timestamp=timestamp)
    sqrt_prior_covar = np.linalg.cholesky(prior_covar)
    sqrt_prior = SqrtGaussianState(prior_mean, sqrt_prior_covar,
                                   timestamp=timestamp)

    transition_model = ConstantVelocity(noise_diff_coeff=0.1)

    # Initialise a kalman predictor
    predictor = KalmanPredictor(transition_model=transition_model)
    sqrt_predictor = SqrtKalmanPredictor(transition_model=transition_model)
    # Can swap out this method
    sqrt_predictor = SqrtKalmanPredictor(transition_model=transition_model, qr_method=True)

    # Perform and assert state prediction
    prediction = predictor.predict(prior=prior, timestamp=new_timestamp)
    sqrt_prediction = sqrt_predictor.predict(prior=sqrt_prior,
                                             timestamp=new_timestamp)

    # Assert presence of transition model
    assert hasattr(prediction, 'transition_model')

    assert np.allclose(prediction.mean, sqrt_prediction.mean, 0, atol=1.e-14)
    assert np.allclose(prediction.covar,
                       sqrt_prediction.sqrt_covar@sqrt_prediction.sqrt_covar.T, 0,
                       atol=1.e-14)
    assert np.allclose(prediction.covar, sqrt_prediction.covar, 0, atol=1.e-14)
    assert prediction.timestamp == sqrt_prediction.timestamp<|MERGE_RESOLUTION|>--- conflicted
+++ resolved
@@ -5,11 +5,9 @@
 from ...models.transition.linear import ConstantVelocity, LinearTransitionModel
 from ...predictor.kalman import (
     KalmanPredictor, ExtendedKalmanPredictor, UnscentedKalmanPredictor,
-<<<<<<< HEAD
-    SqrtKalmanPredictor, AugmentedKalmanPredictor, AugmentedUnscentedKalmanPredictor)
-=======
-    SqrtKalmanPredictor, CubatureKalmanPredictor, StochasticIntegrationPredictor)
->>>>>>> 026ea3cf
+    SqrtKalmanPredictor, CubatureKalmanPredictor, StochasticIntegrationPredictor, 
+    AugmentedKalmanPredictor, AugmentedUnscentedKalmanPredictor
+)
 from ...types.prediction import GaussianStatePrediction
 from ...types.state import GaussianState, SqrtGaussianState
 from ...types.track import Track
@@ -39,48 +37,39 @@
             np.array([[4.1123, 0.0013],
                       [0.0013, 0.0365]])
         ),
-<<<<<<< HEAD
+        (   # cubature Kalman
+            CubatureKalmanPredictor,
+            ConstantVelocity(noise_diff_coeff=0.1),
+            np.array([[-6.45], [0.7]]),
+            np.array([[4.1123, 0.0013],
+                      [0.0013, 0.0365]])
+        ),
+        (   # Stochastic Integration
+            StochasticIntegrationPredictor,
+            ConstantVelocity(noise_diff_coeff=0.1),
+            np.array([[-6.45], [0.7]]),
+            np.array([[4.1123, 0.0013],
+                      [0.0013, 0.0365]])
+        ),
         (  # Augmented Kalman
             AugmentedKalmanPredictor,
             LinearTransitionModel(
                 transition_matrix=np.array([[0.8, 0.2], [0.3, 0.7]]),
                 bias_value=np.zeros([2, 1]),
                 noise_covar=np.diag([0.10961003, 0.88557178])
-            ),
-=======
-        (   # cubature Kalman
-            CubatureKalmanPredictor,
-            ConstantVelocity(noise_diff_coeff=0.1),
->>>>>>> 026ea3cf
-            np.array([[-6.45], [0.7]]),
-            np.array([[4.1123, 0.0013],
-                      [0.0013, 0.0365]])
         ),
-<<<<<<< HEAD
         (  # Augmented Unscented Kalman
             AugmentedUnscentedKalmanPredictor,
             LinearTransitionModel(
                 transition_matrix=np.array([[0.8, 0.2], [0.3, 0.7]]),
                 bias_value=np.zeros([2, 1]),
                 noise_covar=np.diag([0.10961003, 0.88557178])
-            ),
-=======
-        (   # Stochastic Integration
-            StochasticIntegrationPredictor,
-            ConstantVelocity(noise_diff_coeff=0.1),
->>>>>>> 026ea3cf
-            np.array([[-6.45], [0.7]]),
-            np.array([[4.1123, 0.0013],
-                      [0.0013, 0.0365]])
-        )
+        ),
 
     ],
-<<<<<<< HEAD
-    ids=["standard", "extended", "unscented", "augmented_kalman", "augmented_unscented_kalman"]
-=======
-    ids=["standard", "extended", "unscented", "cubature", "stochasticIntegration"]
->>>>>>> 026ea3cf
-)
+
+    ids=["standard", "extended", "unscented", "cubature", "stochasticIntegration", "augmented_kalman", "augmented_unscented_kalman"]
+
 def test_kalman(PredictorClass, transition_model,
                 prior_mean, prior_covar):
 
