--- conflicted
+++ resolved
@@ -47,14 +47,7 @@
         (:py:attr:`~ndim_meas`, :py:attr:`~ndim_state`)
             The model matrix evaluated given the provided time interval.
         """
-
-<<<<<<< HEAD
-        """if the state has acceleration too, need to account for that. Need 1's where there are state dimensions"""
-
-        model_matrix = sp.zeros((self.ndim_meas, self.ndim_state))
-=======
         model_matrix = np.zeros((self.ndim_meas, self.ndim_state))
->>>>>>> cdd4052b
         for dim_meas, dim_state in enumerate(self.mapping):
             if dim_state is not None:
                 model_matrix[dim_meas, dim_state] = 1
