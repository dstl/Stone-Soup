import numpy as np
import pytest
from pytest import approx
from scipy.stats import multivariate_normal
from scipy.linalg import inv

from ..nonlinear import (
    CartesianToElevationBearingRange, CartesianToBearingRange,
    CartesianToElevationBearing, Cartesian2DToBearing, CartesianToBearingRangeRate,
    CartesianToElevationBearingRangeRate, RangeRangeRateBinning,
<<<<<<< HEAD
    CartesianToAzimuthElevationRange, CartesianToElevationRateBearingRateRangeRate)
=======
    CartesianToAzimuthElevationRange, CartesianToBearingRangeRate2D)
>>>>>>> 89e2ceaa

from ...base import ReversibleModel
from ...measurement.linear import LinearGaussian
from ....functions import jacobian as compute_jac
from ....functions import pol2cart
from ....functions import rotz, rotx, roty, cart2sphere, cart2az_el_rg
from ....types.angle import Bearing, Elevation, Azimuth
from ....types.array import StateVector, StateVectors
from ....types.state import State, CovarianceMatrix, ParticleState


def h1d(state_vector, pos_map, translation_offset, rotation_offset):
    xyz = StateVector([[state_vector[0, 0] - translation_offset[0, 0]],
                      [state_vector[1, 0] - translation_offset[1, 0]],
                      [0]])

    # Get rotation matrix
    theta_x, theta_y, theta_z = - rotation_offset[:, 0]

    rotation_matrix = rotx(theta_x) @ roty(theta_y) @ rotz(theta_z)
    xyz_rot = rotation_matrix @ xyz

    _, phi, _ = cart2sphere(*xyz_rot)

    return StateVector([Bearing(phi)])


def h2d(state_vector, pos_map, translation_offset, rotation_offset):

    xyz = StateVector([[state_vector[0, 0] - translation_offset[0, 0]],
                      [state_vector[1, 0] - translation_offset[1, 0]],
                      [0]])

    # Get rotation matrix
    theta_x, theta_y, theta_z = - rotation_offset[:, 0]

    rotation_matrix = rotx(theta_x) @ roty(theta_y) @ rotz(theta_z)
    xyz_rot = rotation_matrix @ xyz

    rho, phi, _ = cart2sphere(*xyz_rot)

    return StateVector([Bearing(phi), rho])


def h3d(state_vector, pos_map,  translation_offset, rotation_offset):
    xyz = state_vector[pos_map, :] - translation_offset

    # Get rotation matrix
    theta_x, theta_y, theta_z = - rotation_offset[:, 0]
    theta_y = - theta_y

    rotation_matrix = rotx(theta_x) @ roty(theta_y) @ rotz(theta_z)
    xyz_rot = rotation_matrix @ xyz

    rho, phi, theta = cart2sphere(*xyz_rot)

    return StateVector([Elevation(theta), Bearing(phi), rho])


def hbearing(state_vector, pos_map, translation_offset, rotation_offset):
    xyz = state_vector[pos_map, :] - translation_offset

    # Get rotation matrix
    theta_x, theta_y, theta_z = - rotation_offset[:, 0]

    rotation_matrix = rotx(theta_x) @ roty(theta_y) @ rotz(theta_z)
    xyz_rot = rotation_matrix @ xyz

    _, phi, theta = cart2sphere(*xyz_rot)

    return StateVector([Elevation(theta), Bearing(phi)])


def az_el_rng(state_vector, pos_map, translation_offset, rotation_offset):
    xyz = state_vector[pos_map, :]

    # Get rotation matrix
    theta_x, theta_y, theta_z = rotation_offset[:, 0]

    rotation_matrix = inv(rotx(theta_x) @ roty(theta_y) @ rotz(theta_z))
    xyz_rot = rotation_matrix @ xyz - translation_offset[pos_map, :]

    phi, theta, rho = cart2az_el_rg(*xyz_rot)

    return StateVector([Azimuth(phi), Elevation(theta), rho])


@pytest.mark.parametrize(
    "model_class",
    [LinearGaussian,
     CartesianToElevationBearingRange,
     CartesianToBearingRange,
     CartesianToElevationBearing,
     Cartesian2DToBearing,
     CartesianToBearingRangeRate,
<<<<<<< HEAD
     CartesianToElevationBearingRangeRate,
     CartesianToElevationRateBearingRateRangeRate]
=======
     CartesianToBearingRangeRate2D,
     CartesianToElevationBearingRangeRate]
>>>>>>> 89e2ceaa
)
def test_none_covar(model_class):
    with pytest.raises(ValueError, match="Covariance should have ndim of 2: got 0"):
        model_class(ndim_state=0, mapping=[0, 1, 2], noise_covar=None)


@pytest.mark.parametrize(
    "h, ModelClass, state_vec, R , mapping,\
     translation_offset, rotation_offset",
    [
        (   # 1D meas, 2D state
            h1d,
            Cartesian2DToBearing,
            StateVector([[0], [1]]),
            CovarianceMatrix([[0.015]]),
            np.array([0, 1]),
            StateVector([[1], [-1]]),
            StateVector([[0], [0], [1]])

        ),
        (   # 1D meas, 2D state
            h1d,
            Cartesian2DToBearing,
            StateVector([[0], [1]]),
            CovarianceMatrix([[0.015]]),
            np.array([0, 1]),
            None,
            None

        ),
        (   # 2D meas, 2D state
            h2d,
            CartesianToBearingRange,
            StateVector([[0], [1]]),
            CovarianceMatrix([[0.015, 0],
                              [0, 0.1]]),
            np.array([0, 1]),
            StateVector([[1], [-1]]),
            StateVector([[0], [0], [1]])

        ),
        (   # 2D meas, 2D state
            h2d,
            CartesianToBearingRange,
            StateVector([[0], [1]]),
            CovarianceMatrix([[0.015, 0],
                              [0, 0.1]]),
            np.array([0, 1]),
            None,
            None

        ),
        (   # 2D meas, 3D state
            h2d,
            CartesianToBearingRange,
            StateVector([[0], [1], [0]]),
            CovarianceMatrix([[0.015, 0],
                              [0, 0.1]]),
            np.array([0, 1, 2]),
            StateVector([[1], [-1], [0]]),
            StateVector([[0], [0], [1]])

        ),
        (   # 3D meas, 3D state
            h3d,
            CartesianToElevationBearingRange,
            StateVector([[1], [2], [2]]),
            CovarianceMatrix([[0.05, 0, 0],
                              [0, 0.015, 0],
                              [0, 0, 0.1]]),
            np.array([0, 1, 2]),
            StateVector([[0], [0], [0]]),
            StateVector([[.2], [3], [-1]])
        ),
        (   # 3D meas, 3D state
            h3d,
            CartesianToElevationBearingRange,
            StateVector([[1], [2], [2]]),
            CovarianceMatrix([[0.05, 0, 0],
                              [0, 0.015, 0],
                              [0, 0, 0.1]]),
            np.array([0, 1, 2]),
            None,
            None
        ),
        (   # 2D meas, 3D state
            hbearing,
            CartesianToElevationBearing,
            StateVector([[1], [2], [3]]),
            np.array([[0.05, 0],
                      [0, 0.015]]),
            np.array([0, 1, 2]),
            StateVector([[0], [0], [0]]),
            StateVector([[-3], [0], [np.pi/3]])
        ),
        (   # 2D meas, 3D state
            hbearing,
            CartesianToElevationBearing,
            StateVector([[1], [2], [3]]),
            np.array([[0.05, 0],
                      [0, 0.015]]),
            np.array([0, 1, 2]),
            None,
            None
        ),
        (  # 3D meas, 3D state
            az_el_rng,
            CartesianToAzimuthElevationRange,
            StateVector([[10], [2], [3]]),
            np.array([[0.05, 0, 0],
                      [0, 0.015, 0],
                      [0, 0, .8]]),
            np.array([0, 1, 2]),
            StateVector([[1.0], [-0.2], [-10]]),
            StateVector([[0], [0], [0]])
        )
    ],
    ids=["Bearing1", "Bearing2",
         "BearingRange1", "BearingRange2", "BearingRange3",
         "RangeBearingElevation1", "RangeBearingElevation1",
         "BearingsOnly1", "BearingsOnly2", "AzimuthElevationRange"]
)
def test_models(h, ModelClass, state_vec, R,
                mapping, translation_offset, rotation_offset):
    """ Test for the CartesianToBearingRange, CartesianToElevationBearingRange,
     and CartesianToElevationBearing Measurement Models """

    ndim_state = state_vec.size
    state = State(state_vec)

    # Check default translation_offset, rotation_offset and velocity is applied
    model_test = ModelClass(ndim_state=ndim_state,
                            mapping=mapping,
                            noise_covar=R)

    assert len(model_test.translation_offset) == ndim_state
    assert len(model_test.rotation_offset) == 3

    # Create and a measurement model object
    model = ModelClass(ndim_state=ndim_state,
                       mapping=mapping,
                       noise_covar=R,
                       translation_offset=translation_offset,
                       rotation_offset=rotation_offset)

    R_flat = R.flat  # Create flat 1-D array of R
    with pytest.raises(ValueError, match="Covariance should have ndim of 2: got 1"):
        ModelClass(ndim_state=ndim_state,
                   mapping=mapping,
                   noise_covar=R_flat,
                   translation_offset=translation_offset,
                   rotation_offset=rotation_offset)

    # Project a state through the model
    # (without noise)
    meas_pred_wo_noise = model.function(state)
    eval_m = h(state_vec, mapping, model.translation_offset, model.rotation_offset)
    assert np.array_equal(meas_pred_wo_noise, eval_m)

    # Ensure ```lg.transfer_function()``` returns H
    def fun(x):
        return model.function(x)
    H = compute_jac(fun, state)
    assert np.array_equal(H, model.jacobian(state))

    # Check Jacobian has proper dimensions
    assert H.shape == (model.ndim_meas, ndim_state)

    # Ensure inverse function returns original
    if isinstance(model, ReversibleModel):
        J = model.inverse_function(State(meas_pred_wo_noise))
        assert np.allclose(J, state_vec)

    # Ensure ```lg.covar()``` returns R
    assert np.array_equal(R, model.covar())

    # Ensure model creates noise
    rvs = model.rvs()
    assert rvs.shape == (model.ndim_meas, 1)
    assert isinstance(rvs, StateVector)
    rvs = model.rvs(10)
    assert rvs.shape == (model.ndim_meas, 10)
    assert isinstance(rvs, StateVectors)
    assert not isinstance(rvs, StateVector)

    # Project a state through the model
    # (without noise)
    meas_pred_wo_noise = model.function(state)
    assert np.array_equal(meas_pred_wo_noise,  h(
        state_vec, mapping, model.translation_offset, model.rotation_offset))

    # Evaluate the likelihood of the predicted measurement, given the state
    # (without noise)
    prob = model.pdf(State(meas_pred_wo_noise), state)
    assert approx(prob) == multivariate_normal.pdf(
        (meas_pred_wo_noise
         - np.array(h(state_vec, mapping, model.translation_offset, model.rotation_offset))
         ).ravel(),
        cov=R)

    # Propagate a state vector through the model
    # (with internal noise)
    meas_pred_w_inoise = model.function(state, noise=True)
    assert not np.array_equal(
        meas_pred_w_inoise,  h(state_vec,
                               mapping,
                               model.translation_offset,
                               model.rotation_offset))

    # Evaluate the likelihood of the predicted state, given the prior
    # (with noise)
    prob = model.pdf(State(meas_pred_w_inoise), state)
    assert approx(prob) == multivariate_normal.pdf(
        (meas_pred_w_inoise
         - np.array(h(state_vec, mapping, model.translation_offset, model.rotation_offset))
         ).ravel(),
        cov=R)

    # Propagate a state vector through the model
    # (with external noise)
    noise = model.rvs()
    meas_pred_w_enoise = model.function(state,
                                        noise=noise)
    assert np.allclose(meas_pred_w_enoise,  h(
        state_vec, mapping, model.translation_offset, model.rotation_offset)+noise)

    # Evaluate the likelihood of the predicted state, given the prior
    # (with noise)
    prob = model.pdf(State(meas_pred_w_enoise), state)
    assert approx(prob) == multivariate_normal.pdf(
        (meas_pred_w_enoise
         - h(state_vec, model.mapping, model.translation_offset, model.rotation_offset)
         ).ravel(),
        cov=R)


position_measurement_sets = [((0, 1, 0, 0, 0, 0), (1, 0, 0, 0, 0, 0),
                              (0, 0, 1, -1)),
                             ((0, 0, -50, 0.25, 0, 0), (0, 0, 130, -0.25, 0, 0),
                              (0, 0, 180, -0.5)),
                             ((0, 0, 0, 1, 0, 0), (10, 0, 10, 0, 0, 0),
                              (0, -np.pi/4, np.sqrt(200), -1/np.sqrt(2))),
                             ((0, 1, 0, 0, 0, 0), (10, 0, 10, 0, 0, 0),
                              (0, np.pi / 4, np.sqrt(200), -1/np.sqrt(2))),
                             ((0, 1, 0, 1, 0, 0), (10, 0, 10, 0, 0, 0),
                              (0, 0, np.sqrt(200), -np.sqrt(2))),
                             ((0, 1, 0, 0, 0, 0), (10, 0, 0, 0, 10, 0),
                              (np.pi/4, 0, np.sqrt(200), -1/np.sqrt(2))),
                             ((1, 1, 0, 0, 1, 0), (10, 0, 0, 0, 10, 0),
                              (np.pi/4, 0, np.sqrt(81*2), -1/np.sqrt(2))),
                             ((-1, 1, 0, 0, -1, 0), (10, 0, 0, 0, 10, 0),
                              (np.pi/4, 0, np.sqrt(121*2), -1/np.sqrt(2))),
                             ((0, 1, 0, 0, 0, 0.5), (10, 0, 0, 0, 5, 0),
                              (0, 0, np.sqrt(125), -np.sqrt(1.25))),
                             ((0, 1, 0, 0, 0, 0), (10, 0, 0, 0, 5, 0),
                              (np.arctan(0.5), 0, np.sqrt(125), - np.cos(np.arctan(5/10)))),
                             ((0, 1, 0, 0, 0, 1.2), (10, 0, 0, 0, 12, 0),
                              (0, 0, np.sqrt(244), -np.sqrt(2.44))),
                             ((0, 1, 0, 0, 0, 0), (10, 0, 0, 0, 12, 0),
                              (np.arctan(1.2), 0, np.sqrt(244), -np.cos(np.arctan(12/10)))),
                             ((0, 1, 0, 0, 0, 1), (10, 0, 0, 0, 10, 0),
                              (0, 0, np.sqrt(200), -np.sqrt(2))),
                             ((0, 1, 0, 0, 0, 1), (10, 0, 0, 0, 0, 0),
                              (-np.pi/4, 0, 10, -1)),
                             ((0, 1, 0, 0, 0, 0), (10, 0, 0, 0, -10, 0),
                              (-np.pi / 4, 0, np.sqrt(200), -1 / np.sqrt(2))),
                             ((0, 0, 0, 0, 0, 1), (0, 0, 0, 0, 10, 0),
                              (0, 0, 10, -1)),    # original tests up to here
                             ((0, 2, 0, 0, 0, 1), (1, 2, 0, 0, 1, 1),
                              (np.pi/4-np.arctan(0.5), 0, np.sqrt(2), 0)),
                             ((0, 2, 0, 0, 0, -1), (1, 2, 0, 0, 1, -1),
                              (np.pi/4+np.arctan(0.5), 0, np.sqrt(2), 0)),
                             ((0, -2, 0, 0, 0, 1), (1, -2, 0, 0, 1, 1),
                              (np.pi/4+np.arctan(0.5), np.pi, np.sqrt(2), 0)),
                             ((0, -2, 0, 0, 0, -1), (1, -2, 0, 0, 1, -1),
                              (np.pi/4-np.arctan(0.5), np.pi, np.sqrt(2), 0)),
                             ((0, 2, 0, 0, 0, 1), (1, 2, 0, 0, -1, 1),
                              (-np.pi/4-np.arctan(0.5), 0, np.sqrt(2), 0)),
                             ((0, 2, 0, 0, 0, -1), (1, 2, 0, 0, -1, -1),
                              (-np.pi/4+np.arctan(0.5), 0, np.sqrt(2), 0)),
                             ((0, -2, 0, 0, 0, 1), (1, -2, 0, 0, -1, 1),
                              (-np.pi/4+np.arctan(0.5), np.pi, np.sqrt(2), 0)),
                             ((0, -2, 0, 0, 0, -1), (1, -2, 0, 0, -1, -1),
                              (-np.pi/4-np.arctan(0.5), np.pi, np.sqrt(2), 0)),
                             ((0, 2, 0, 0, 0, 1), (-1, 2, 0, 0, 1, 1),
                              (np.pi/4+np.arctan(0.5), np.pi, np.sqrt(2), 0)),
                             ((0, 2, 0, 0, 0, -1), (-1, 2, 0, 0, 1, -1),
                              (np.pi/4-np.arctan(0.5), np.pi, np.sqrt(2), 0)),
                             ((0, -2, 0, 0, 0, 1), (-1, -2, 0, 0, 1, 1),
                              (np.pi/4-np.arctan(0.5), 0, np.sqrt(2), 0)),
                             ((0, -2, 0, 0, 0, -1), (-1, -2, 0, 0, 1, -1),
                              (np.pi/4+np.arctan(0.5), 0, np.sqrt(2), 0)),
                             ((0, 2, 0, 0, 0, 1), (-1, 2, 0, 0, -1, 1),
                              (-np.pi/4+np.arctan(0.5), np.pi, np.sqrt(2), 0)),
                             ((0, 2, 0, 0, 0, -1), (-1, 2, 0, 0, -1, -1),
                              (-np.pi/4-np.arctan(0.5), np.pi, np.sqrt(2), 0)),
                             ((0, -2, 0, 0, 0, 1), (-1, -2, 0, 0, -1, 1),
                              (-np.pi/4-np.arctan(0.5), 0, np.sqrt(2), 0)),
                             ((0, -2, 0, 0, 0, -1), (-1, -2, 0, 0, -1, -1),
                              (-np.pi/4+np.arctan(0.5), 0, np.sqrt(2), 0)),
                             ((0, 2, 0, 1, 0, 0), (1, 2, 1, 1, 0, 0),
                              (0, np.pi / 4 - np.arctan(0.5), np.sqrt(2), 0)),
                             ((0, 2, 0, -1, 0, 0), (1, 2, 1, -1, 0, 0),
                              (0, np.pi / 4 + np.arctan(0.5), np.sqrt(2), 0)),
                             ((0, -2, 0, 1, 0, 0), (1, -2, 1, 1, 0, 0),
                              (0, -np.pi*3/4 + np.arctan(0.5), np.sqrt(2), 0)),
                             ((0, -2, 0, -1, 0, 0), (1, -2, 1, -1, 0, 0),
                              (0, -np.pi*3/4-np.arctan(0.5), np.sqrt(2), 0)),
                             ((0, 2, 0, 1, 0, 0), (1, 2, -1, 1, 0, 0),
                              (0, -np.pi/4-np.arctan(0.5), np.sqrt(2), 0)),
                             ((0, 2, 0, -1, 0, 0), (1, 2, -1, -1, 0, 0),
                              (0, -np.pi/4+np.arctan(0.5), np.sqrt(2), 0)),
                             ((0, -2, 0, 1, 0, 0), (1, -2, -1, 1, 0, 0),
                              (0, np.pi*3/4+np.arctan(0.5), np.sqrt(2), 0)),
                             ((0, -2, 0, -1, 0, 0), (1, -2, -1, -1, 0, 0),
                              (0, np.pi*3/4-np.arctan(0.5), np.sqrt(2), 0)),
                             ((0, 2, 0, 1, 0, 0), (-1, 2, 1, 1, 0, 0),
                              (0, np.pi*3/4-np.arctan(0.5), np.sqrt(2), 0)),
                             ((0, 2, 0, -1, 0, 0), (-1, 2, 1, -1, 0, 0),
                              (0, np.pi*3/4+np.arctan(0.5), np.sqrt(2), 0)),
                             ((0, -2, 0, 1, 0, 0), (-1, -2, 1, 1, 0, 0),
                              (0, -np.pi/4+np.arctan(0.5), np.sqrt(2), 0)),
                             ((0, -2, 0, -1, 0, 0), (-1, -2, 1, -1, 0, 0),
                              (0, -np.pi/4-np.arctan(0.5), np.sqrt(2), 0)),
                             ((0, 2, 0, 1, 0, 0), (-1, 2, -1, 1, 0, 0),
                              (0, -np.pi*3/4-np.arctan(0.5), np.sqrt(2), 0)),
                             ((0, 2, 0, -1, 0, 0), (-1, 2, -1, -1, 0, 0),
                              (0, -np.pi*3/4+np.arctan(0.5), np.sqrt(2), 0)),
                             ((0, -2, 0, 1, 0, 0), (-1, -2, -1, 1, 0, 0),
                              (0, np.pi/4+np.arctan(0.5), np.sqrt(2), 0)),
                             ((0, -2, 0, -1, 0, 0), (-1, -2, -1, -1, 0, 0),
                              (0, np.pi/4-np.arctan(0.5), np.sqrt(2), 0)),
                             ((1, -1, 0, 1, 0, 1), (0, -1, 0, 1, 0, 1),
                              (-np.arccos((np.sqrt((np.cos(np.arctan(1/np.sqrt(2)))**2)+1)) /
                                          np.sqrt(2)),
                               np.pi/2-np.arctan(np.cos(np.arctan(1/np.sqrt(2)))), 1, 0)),
                             ((0, 1, 0, 1, 0, 1), (1, 1, 0, 1, 0, 1),
                              (-np.arccos((np.sqrt((np.cos(np.arctan(1/np.sqrt(2)))**2)+1)) /
                                          np.sqrt(2)),
                               -(np.pi/2-np.arctan(np.cos(np.arctan(1/np.sqrt(2))))), 1, 0)),
                             ((0, 1, 0, 0, 0, 0), (1, 1, 1, 0, 1, 0),
                              (np.arctan(1/np.sqrt(2)), np.pi/4, np.sqrt(3), 0))
                             ]


@pytest.mark.parametrize('sensor_state, target_state, expected_measurement',
                         position_measurement_sets)
@pytest.mark.parametrize('model_class, measure_mapping, use_velocity',
                         [(CartesianToElevationBearing, [0, 1], False),
                          (CartesianToElevationBearingRange, [0, 1, 2], False),
                          (CartesianToElevationBearingRangeRate, [0, 1, 2, 3], True),
                          (CartesianToElevationRateBearingRateRangeRate, [0, 1, 2, 3, 4, 5], True)])
def test_model_predictions(sensor_state, target_state, expected_measurement, model_class,
                           measure_mapping, use_velocity):
    sensor_state = StateVector(sensor_state)
    target_state = State(StateVector(target_state), timestamp=None)
    expected_measurement = StateVector([Elevation(expected_measurement[0]),
                                        Bearing(expected_measurement[1]),
                                        expected_measurement[2],  # range
                                        expected_measurement[3]])  # range rate
    pos_mapping = [0, 2, 4]
    vel_mapping = [1, 3, 5]
    sensor_velocity = sensor_state[vel_mapping]
    _, bearing, elevation = cart2sphere(*sensor_velocity)
    orientation = StateVector([0, elevation, bearing])
    model = model_class(ndim_state=6,
                        translation_offset=sensor_state[pos_mapping],
                        rotation_offset=orientation,
                        mapping=pos_mapping,
                        noise_covar=np.eye(len(expected_measurement)))
    if use_velocity:
        model.velocity = sensor_velocity
    actual_measurement = model.function(target_state, noise=False)
    assert np.allclose(actual_measurement, expected_measurement[measure_mapping])


def test_angle_pdf():
    model = CartesianToBearingRange(ndim_state=2,
                                    mapping=(0, 1),
                                    noise_covar=np.diag([np.radians(10), 2]))

    # Around 0 degrees
    measurement = State(StateVector([[Bearing(np.radians(1.))], [10.]]))
    x, y = pol2cart(10, np.radians(-1))
    state = State(StateVector([[x], [y]]))
    reference_probability = model.pdf(measurement, state)

    # Check same result around 90 degrees
    measurement.state_vector[0, 0] += np.radians(90)
    x, y = pol2cart(10, np.radians(89))
    state = State(StateVector([[x], [y]]))
    assert approx(reference_probability) == model.pdf(measurement, state)

    # Check same result around 180 degrees
    measurement.state_vector[0, 0] += np.radians(90)
    x, y = pol2cart(10, np.radians(179))
    state = State(StateVector([[x], [y]]))
    assert approx(reference_probability) == model.pdf(measurement, state)


def h2d_rr(state_vector, pos_map, vel_map, translation_offset, rotation_offset, velocity):

    xyz = StateVector([[state_vector[pos_map[0], 0] - translation_offset[0, 0]],
                      [state_vector[pos_map[1], 0] - translation_offset[1, 0]],
                      [0]])

    # Get rotation matrix
    theta_x, theta_y, theta_z = - rotation_offset[:, 0]

    rotation_matrix = rotz(theta_z) @ roty(theta_y) @ rotx(theta_x)
    xyz_rot = rotation_matrix @ xyz

    rho, phi, _ = cart2sphere(*xyz_rot)

    # Calculate range rate extension
    # Determine the net velocity component in the engagement
    xyz_vel = np.array([[state_vector[vel_map[0], 0] - velocity[0, 0]],
                        [state_vector[vel_map[1], 0] - velocity[1, 0]],
                        [0]])

    # Use polar to calculate range rate
    rr = np.dot(xyz[:, 0], xyz_vel[:, 0]) / np.linalg.norm(xyz)

    return StateVector([Bearing(phi), rho, rr])


def h3d_rr(state_vector, pos_map, vel_map, translation_offset, rotation_offset, velocity):

    xyz = state_vector[pos_map, :] - translation_offset

    # Get rotation matrix
    theta_x, theta_y, theta_z = - rotation_offset[:, 0]

    rotation_matrix = rotz(theta_z) @ roty(theta_y) @ rotx(theta_x)
    xyz_rot = rotation_matrix @ xyz

    rho, phi, theta = cart2sphere(*xyz_rot)

    # Calculate range rate extension
    # Determine the net velocity component in the engagement
    xyz_vel = np.array([[state_vector[vel_map[0], 0] - velocity[0, 0]],
                        [state_vector[vel_map[1], 0] - velocity[1, 0]],
                        [state_vector[vel_map[2], 0] - velocity[2, 0]]])

    # Use polar to calculate range rate
    rr = np.dot(xyz[:, 0], xyz_vel[:, 0]) / np.linalg.norm(xyz)

    return StateVector([Elevation(theta), Bearing(phi), rho, rr])


@pytest.mark.parametrize(
    "h, modelclass, state_vec, ndim_state, pos_mapping, vel_mapping,\
    noise_covar, position, orientation",
    [
        (   # rrRB_1. 3D meas, 6D state
            h2d_rr,  # h
            CartesianToBearingRangeRate,  # ModelClass
            StateVector([[200.], [10.], [0.], [0.], [0.], [0.]]),  # state_vec
            6,  # ndim_state
            np.array([0, 2, 4]),  # pos_mapping
            np.array([1, 3, 5]),  # vel_mapping
            CovarianceMatrix([[0.05, 0, 0],
                              [0, 0.015, 0],
                              [0, 0, 10]]),  # noise_covar
            StateVector([[1], [-1], [0]]),  # position (translation offset)
            StateVector([[0], [0], [1]])  # orientation (rotation offset)
        ),
        (   # rrRB_2. 3D meas, 6D state
            h2d_rr,  # h
            CartesianToBearingRangeRate,  # ModelClass
            StateVector([[200.], [10.], [0.], [0.], [0.], [0.]]),  # state_vec
            6,  # ndim_state
            np.array([0, 2, 4]),  # pos_mapping
            np.array([1, 3, 5]),  # vel_mapping
            CovarianceMatrix([[0.05, 0, 0],
                              [0, 0.015, 0],
                              [0, 0, 10]]),  # noise_covar
            None,  # position (translation offset)
            None  # orientation (rotation offset)
        ),
        (
            h2d_rr,  # h
            CartesianToBearingRangeRate2D,  # ModelClass
            StateVector([[200.], [10.], [0.], [0.], [0.], [0.]]),  # state_vec
            6,  # ndim_state
            np.array([0, 2]),  # pos_mapping
            np.array([1, 3]),  # vel_mapping
            CovarianceMatrix([[0.05, 0, 0],
                              [0, 0.015, 0],
                              [0, 0, 10]]),  # noise_covar
            StateVector([[1], [-1]]),  # position (translation offset)
            StateVector([[0], [0], [0]])  # orientation (rotation offset)
        ),
        (   # rrRBE_1, 4D meas, 6D state
            h3d_rr,  # h
            CartesianToElevationBearingRangeRate,  # ModelClass
            StateVector([[200.], [10.], [0.], [0.], [0.], [0.]]),  # state_vec
            6,  # ndim_state
            np.array([0, 2, 4]),  # pos_mapping
            np.array([1, 3, 5]),  # vel_mapping
            CovarianceMatrix([[0.05, 0, 0, 0],
                              [0, 0.05, 0, 0],
                              [0, 0, 0.015, 0],
                              [0, 0, 0, 10]]),  # noise_covar
            StateVector([[100], [0], [0]]),  # position (translation offset)
            StateVector([[0], [0], [0]])  # orientation (rotation offset)
        ),
        (   # rrRBE_2. 4D meas, 6D state
            h3d_rr,  # h
            CartesianToElevationBearingRangeRate,  # ModelClass
            StateVector([[200.], [10.], [0.], [0.], [0.], [0.]]),  # state_vec
            6,  # ndim_state
            np.array([0, 2, 4]),  # pos_mapping
            np.array([1, 3, 5]),  # vel_mapping
            CovarianceMatrix([[0.05, 0, 0, 0],
                              [0, 0.05, 0, 0],
                              [0, 0, 0.015, 0],
                              [0, 0, 0, 10]]),  # noise_covar
            None,  # position (translation offset)
            None  # orientation (rotation offset)
        ),
        (   # rrRBE_3. 4D meas, 6D state. Changed orientation compared to rrRBE_2.
            h3d_rr,  # h
            CartesianToElevationBearingRangeRate,  # ModelClass
            StateVector([[200.], [10.], [0.], [0.], [0.], [0.]]),  # state_vec
            6,  # ndim_state
            np.array([0, 2, 4]),  # pos_mapping
            np.array([1, 3, 5]),  # vel_mapping
            CovarianceMatrix([[0.05, 0, 0, 0],
                              [0, 0.05, 0, 0],
                              [0, 0, 0.015, 0],
                              [0, 0, 0, 10]]),  # noise_covar
            None,  # position (translation offset)
            StateVector([[0], [0], [np.pi / 2]])  # orientation (rotation offset)
        ),
        (   # rrRBE_4. 4D meas, 6D state. Range rate not alligned with any axis
            h3d_rr,  # h
            CartesianToElevationBearingRangeRate,  # ModelClass
            StateVector([[300.], [30.], [200.], [20.], [10.], [1.]]),  # state_vec
            6,  # ndim_state
            np.array([0, 2, 4]),  # pos_mapping
            np.array([1, 3, 5]),  # vel_mapping
            CovarianceMatrix([[0.05, 0, 0, 0],
                              [0, 0.05, 0, 0],
                              [0, 0, 0.015, 0],
                              [0, 0, 0, 10]]),  # noise_covar
            StateVector([[0], [0], [0]]),  # position (translation offset)
            StateVector([[0], [0], [np.pi / 2]])  # orientation (rotation offset), Facing North
        )
    ],
    ids=["rrRB_1", "rrRB_2", "rrRB2D_1", "rrRBE_1", "rrRBE_2", "rrRBE_3", "rrRBE_4"]
)
def test_rangeratemodels(h, modelclass, state_vec, ndim_state, pos_mapping, vel_mapping,
                         noise_covar, position, orientation):
    """ Test for the CartesianToBearingRangeRate and
    CartesianToElevationBearingRangeRate Measurement Models """

    state = State(state_vec)

    # Check default translation_offset, rotation_offset and velocity is applied
    model_test = modelclass(ndim_state=ndim_state,
                            mapping=pos_mapping,
                            velocity_mapping=vel_mapping,
                            noise_covar=noise_covar)

    assert len(model_test.translation_offset) == len(pos_mapping)
    assert len(model_test.rotation_offset) == 3
    assert len(model_test.velocity) == len(vel_mapping)

    # Create and a measurement model object
    model = modelclass(ndim_state=ndim_state,
                       mapping=pos_mapping,
                       velocity_mapping=vel_mapping,
                       noise_covar=noise_covar,
                       translation_offset=position,
                       rotation_offset=orientation)

    # Project a state through the model
    # (without noise)
    meas_pred_wo_noise = model.function(state)
    eval_m = h(state_vec,
               model.mapping,
               model.velocity_mapping,
               model.translation_offset,
               model.rotation_offset,
               model.velocity)
    assert np.array_equal(meas_pred_wo_noise, eval_m)

    # Ensure ```lg.transfer_function()``` returns H
    def fun(x):
        return model.function(x)

    H = compute_jac(fun, state)
    assert np.allclose(H, model.jacobian(state), atol=5e-4, rtol=1e-5)

    # Check Jacobian has proper dimensions
    assert H.shape == (model.ndim_meas, ndim_state)

    # Ensure inverse function returns original
    if isinstance(model, ReversibleModel):
        J = model.inverse_function(State(meas_pred_wo_noise))
        assert np.allclose(J, state_vec)

    # Ensure ```lg.covar()``` returns R
    assert np.array_equal(noise_covar, model.covar())

    # Ensure model creates noise
    rvs = model.rvs()
    assert rvs.shape == (model.ndim_meas, 1)
    assert isinstance(rvs, StateVector)
    rvs = model.rvs(10)
    assert rvs.shape == (model.ndim_meas, 10)
    assert isinstance(rvs, StateVectors)
    # StateVector is subclass of Matrix, so need to check explicitly.
    assert not isinstance(rvs, StateVector)

    # Project a state throught the model
    # Project a state through the model
    # (without noise)
    meas_pred_wo_noise = model.function(state)
    assert np.array_equal(meas_pred_wo_noise, h(state_vec,
                                                model.mapping,
                                                model.velocity_mapping,
                                                model.translation_offset,
                                                model.rotation_offset,
                                                model.velocity))

    # Evaluate the likelihood of the predicted measurement, given the state
    # (without noise)
    prob = model.pdf(State(meas_pred_wo_noise), state)
    assert approx(prob) == multivariate_normal.pdf(
        (meas_pred_wo_noise
         - h(state_vec, model.mapping, model.velocity_mapping, model.translation_offset,
             model.rotation_offset, model.velocity)
         ).ravel(),
        cov=noise_covar)

    # Propagate a state vector through the model
    # (with internal noise)
    meas_pred_w_inoise = model.function(state, noise=True)
    assert not np.array_equal(
        meas_pred_w_inoise, h(state_vec,
                              model.mapping,
                              model.velocity_mapping,
                              model.translation_offset,
                              model.rotation_offset,
                              model.velocity))

    # Evaluate the likelihood of the predicted state, given the prior
    # (with noise)
    prob = model.pdf(State(meas_pred_w_inoise), state)
    assert approx(prob) == multivariate_normal.pdf(
        (meas_pred_w_inoise
         - h(state_vec, model.mapping, model.velocity_mapping, model.translation_offset,
             model.rotation_offset, model.velocity)
         ).ravel(),
        cov=noise_covar)

    # Propagate a state vector throught the model
    # (with external noise)
    noise = model.rvs()
    meas_pred_w_enoise = model.function(state,
                                        noise=noise)
    assert np.allclose(meas_pred_w_enoise, h(state_vec,
                                             model.mapping,
                                             model.velocity_mapping,
                                             model.translation_offset,
                                             model.rotation_offset,
                                             model.velocity) + noise)

    # Evaluate the likelihood of the predicted state, given the prior
    # (with noise)
    prob = model.pdf(State(meas_pred_w_enoise), state)
    assert approx(prob) == multivariate_normal.pdf(
        (meas_pred_w_enoise
         - h(state_vec, model.mapping, model.velocity_mapping, model.translation_offset,
             model.rotation_offset, model.velocity)
         ).ravel(),
        cov=noise_covar)


@pytest.mark.parametrize(
    "h, modelclass, state_vec, ndim_state, pos_mapping, vel_mapping,\
    noise_covar, position, orientation",
    [
        (   # 3D meas, 6D state
                h2d_rr,  # h
                CartesianToBearingRangeRate,  # ModelClass
                StateVectors([[200., 200.], [10., 10.], [0., 0.],
                              [0., 0.], [0., 0.], [0., 0.]]),  # state_vec
                6,  # ndim_state
                np.array([0, 2, 4]),  # pos_mapping
                np.array([1, 3, 5]),  # vel_mapping
                CovarianceMatrix([[0.05, 0, 0],
                                  [0, 0.015, 0],
                                  [0, 0, 10]]),  # noise_covar
                StateVector([[1], [-1], [0]]),  # position (translation offset)
                StateVector([[0], [0], [1]])  # orientation (rotation offset)
        ),
        (   # 3D meas, 6D state
                h2d_rr,  # h
                CartesianToBearingRangeRate,  # ModelClass
                StateVectors([[200., 200.], [10., 10.], [0., 0.],
                              [0., 0.], [0., 0.], [0., 0.]]),  # state_vec
                6,  # ndim_state
                np.array([0, 2, 4]),  # pos_mapping
                np.array([1, 3, 5]),  # vel_mapping
                CovarianceMatrix([[0.05, 0, 0],
                                  [0, 0.015, 0],
                                  [0, 0, 10]]),  # noise_covar
                None,  # position (translation offset)
                None  # orientation (rotation offset)
        ),
        (
                h2d_rr,  # h
                CartesianToBearingRangeRate2D,  # ModelClass
                StateVectors([[200., 200.], [10., 10.], [0., 0.],
                              [0., 0.], [0., 0.], [0., 0.]]),  # state_vec
                6,  # ndim_state
                np.array([0, 2]),  # pos_mapping
                np.array([1, 3]),  # vel_mapping
                CovarianceMatrix([[0.05, 0, 0],
                                  [0, 0.015, 0],
                                  [0, 0, 10]]),  # noise_covar
                StateVector([[1], [-1]]),  # position (translation offset)
                StateVector([[0], [0], [0]])  # orientation (rotation offset)
        ),
        (   # 4D meas, 6D state
                h3d_rr,  # h
                CartesianToElevationBearingRangeRate,  # ModelClass
                StateVectors([[200., 200.], [10., 10.], [0., 0.],
                              [0., 0.], [0., 0.], [0., 0.]]),  # state_vec
                6,  # ndim_state
                np.array([0, 2, 4]),  # pos_mapping
                np.array([1, 3, 5]),  # vel_mapping
                CovarianceMatrix([[0.05, 0, 0, 0],
                                  [0, 0.05, 0, 0],
                                  [0, 0, 0.015, 0],
                                  [0, 0, 0, 10]]),  # noise_covar
                StateVector([[100], [0], [0]]),  # position (translation offset)
                StateVector([[0], [0], [0]])  # orientation (rotation offset)
        ),
        (   # 4D meas, 6D state
                h3d_rr,  # h
                CartesianToElevationBearingRangeRate,  # ModelClass
                StateVectors([[200., 200.], [10., 10.], [0., 0.],
                              [0., 0.], [0., 0.], [0., 0.]]),  # state_vec
                6,  # ndim_state
                np.array([0, 2, 4]),  # pos_mapping
                np.array([1, 3, 5]),  # vel_mapping
                CovarianceMatrix([[0.05, 0, 0, 0],
                                  [0, 0.05, 0, 0],
                                  [0, 0, 0.015, 0],
                                  [0, 0, 0, 10]]),  # noise_covar
                None,  # position (translation offset)
                None  # orientation (rotation offset)
        )
    ],
    ids=["rrRB_1", "rrRB_2", "rrRB2D_1", "rrRBE_1", "rrRBE_2"]
)
def test_rangeratemodels_with_particles(h, modelclass, state_vec, ndim_state, pos_mapping,
                                        vel_mapping, noise_covar, position, orientation):
    """ Test for the CartesianToBearingRangeRate and
    CartesianToElevationBearingRangeRate Measurement Models """

    nparticles = state_vec.shape[1]
    single_state_vec = StateVector([[state_vec[0, 0]],
                                    [state_vec[1, 0]],
                                    [state_vec[2, 0]],
                                    [state_vec[3, 0]],
                                    [state_vec[4, 0]],
                                    [state_vec[5, 0]]
                                    ])

    state = ParticleState(state_vec, weight=[1/nparticles] * nparticles)

    # Check default translation_offset, rotation_offset and velocity is applied
    model_test = modelclass(ndim_state=ndim_state,
                            mapping=pos_mapping,
                            velocity_mapping=vel_mapping,
                            noise_covar=noise_covar)

    assert len(model_test.translation_offset) == len(pos_mapping)
    assert len(model_test.rotation_offset) == 3
    assert len(model_test.velocity) == len(vel_mapping)

    # Create and a measurement model object
    model = modelclass(ndim_state=ndim_state,
                       mapping=pos_mapping,
                       velocity_mapping=vel_mapping,
                       noise_covar=noise_covar,
                       translation_offset=position,
                       rotation_offset=orientation)

    # Project a state through the model
    # (without noise)
    meas_pred_wo_noise = model.function(state)
    ndim_meas = np.shape(meas_pred_wo_noise)[0]
    eval_m = h(single_state_vec,
               model.mapping,
               model.velocity_mapping,
               model.translation_offset,
               model.rotation_offset,
               model.velocity)
    for particle in range(nparticles):
        for dimension in range(ndim_meas):
            assert np.array_equal(meas_pred_wo_noise[dimension][particle],
                                  np.atleast_1d(eval_m)[dimension])

    # TODO would be nice if the inverse function worked
    # Ensure inverse function returns original
    #  if isinstance(model, ReversibleModel):
    #    J = model.inverse_function(State(meas_pred_wo_noise))
    #    assert np.allclose(J, state_vec)

    # Ensure ```lg.covar()``` returns R
    assert np.array_equal(noise_covar, model.covar())

    # Ensure model creates noise
    rvs = model.rvs()
    assert rvs.shape == (model.ndim_meas, 1)
    assert isinstance(rvs, StateVector)
    rvs = model.rvs(10)
    assert rvs.shape == (model.ndim_meas, 10)
    assert isinstance(rvs, StateVectors)
    # StateVector is subclass of Matrix, so need to check explicitly.
    assert not isinstance(rvs, StateVector)

    # Project a state through the model
    # (without noise)
    meas_pred_wo_noise = model.function(state)
    test_meas = h(single_state_vec,
                  model.mapping,
                  model.velocity_mapping,
                  model.translation_offset,
                  model.rotation_offset,
                  model.velocity)

    for particle in range(nparticles):
        for dimension in range(ndim_meas):
            assert np.array_equal(meas_pred_wo_noise[dimension][particle],
                                  np.atleast_1d(test_meas)[dimension])

    # Evaluate the likelihood of the predicted measurement, given the state
    # (without noise)
    # PDF function only takes one measurement, so drop the others here.
    measurement = StateVector(meas_pred_wo_noise[:, 0].T)
    prob = model.pdf(State(measurement), state)
    for particle in range(nparticles):
        assert approx(prob[particle]) == multivariate_normal.pdf(
            (measurement
             - h(single_state_vec, model.mapping, model.velocity_mapping, model.translation_offset,
                 model.rotation_offset, model.velocity)
             ).T,
            cov=noise_covar)

    # Propagate a state vector through the model
    # (with internal noise)
    meas_pred_w_inoise = model.function(state, noise=True)
    test_meas = h(single_state_vec,
                  model.mapping,
                  model.velocity_mapping,
                  model.translation_offset,
                  model.rotation_offset,
                  model.velocity)

    for particle in range(nparticles):
        for dimension in range(ndim_meas):
            assert not np.array_equal(meas_pred_w_inoise[dimension][particle],
                                      np.atleast_1d(test_meas)[dimension])

    # Evaluate the likelihood of the predicted state, given the prior
    # (with noise)
    measurement = StateVector(meas_pred_w_inoise[:, 0].T)
    prob = model.pdf(State(measurement), state)
    for particle in range(nparticles):
        assert approx(prob[particle]) == multivariate_normal.pdf(
            (measurement
             - h(single_state_vec, model.mapping, model.velocity_mapping, model.translation_offset,
                 model.rotation_offset, model.velocity)
             ).T,
            cov=noise_covar)

    # Propagate a state vector throught the model
    # (with external noise)
    noise = model.rvs()
    meas_pred_w_enoise = model.function(state,
                                        noise=noise)
    test_meas = h(single_state_vec,
                  model.mapping,
                  model.velocity_mapping,
                  model.translation_offset,
                  model.rotation_offset,
                  model.velocity) + noise
    for particle in range(nparticles):
        for dimension in range(ndim_meas):
            assert approx(meas_pred_w_enoise[dimension][particle]) == \
                np.atleast_1d(test_meas)[dimension]

    # Evaluate the likelihood of the predicted state, given the prior
    # (with noise)
    measurement = StateVector(meas_pred_w_enoise[:, 0].T)
    prob = model.pdf(State(measurement), state)
    for particle in range(nparticles):
        assert approx(prob[particle]) == multivariate_normal.pdf(
            (measurement
             - h(single_state_vec, model.mapping, model.velocity_mapping, model.translation_offset,
                 model.rotation_offset, model.velocity)
             ).T,
            cov=noise_covar)


def test_rangeratemodel_analytic_jacobian():
    """Test the analytic Jacobian of CartesianToElevationBearingRangeRate.

    """
    noise_covar = np.zeros((4, 4))
    mapping = np.array([0, 2, 4])
    velocity_mapping = np.array([1, 3, 5])
    measure_model1 = CartesianToElevationBearingRangeRate(
        ndim_state=6, mapping=mapping, velocity_mapping=velocity_mapping,
        noise_covar=noise_covar)

    measure_model2 = CartesianToElevationBearingRangeRate(
        ndim_state=6, mapping=mapping, velocity_mapping=velocity_mapping,
        noise_covar=noise_covar,
        translation_offset=[[-30], [50], [14]],
        rotation_offset=np.array([[-0.4], [-0.5], [-0.2]]))

    measure_model3 = CartesianToElevationBearingRangeRate(
        ndim_state=6, mapping=mapping, velocity_mapping=velocity_mapping,
        noise_covar=noise_covar,
        translation_offset=[[-330], [-350], [-104]],
        rotation_offset=np.array([[0.1], [0.25], [0.75]]))

    for state in [State(StateVectors([[1], [2], [3], [4], [5], [6]])),
                  State(StateVectors([[-20], [2], [3.46], [4], [-28], [22]])),
                  State(StateVectors([[100], [46], [-3.5], [-184], [45], [11]])),
                  State(StateVectors([[31.02], [2.156], [-13], [4], [-5], [6]])),
                  State(StateVectors([[142], [-23], [43], [-1.4], [33.5], [2.6]]))]:

        for measure_model in [measure_model1, measure_model2, measure_model3]:
            # Calculate numerically
            jac0 = compute_jac(measure_model.function, state)

            # Calculate using the analytic expression
            jac = measure_model.jacobian(state)

            # Not going to be exact since jac0 is an approximation
            assert np.allclose(jac, jac0, atol=5e-4, rtol=1e-5)


def test_inverse_function():
    measure_model = CartesianToElevationBearingRangeRate(
        ndim_state=6,
        mapping=np.array([0, 2, 4]),
        velocity_mapping=np.array([1, 3, 5]),
        noise_covar=np.array([[0, 0, 0, 0],
                              [0, 0, 0, 0],
                              [0, 0, 0, 0],
                              [0, 0, 0, 0]]))

    measured_state = State(StateVector([np.pi / 18, np.pi / 18, 10e3, 100.0]))

    inv_measure_state = measure_model.inverse_function(measured_state)

    assert approx(inv_measure_state[0], 0.02) == 9698.46
    assert approx(inv_measure_state[1], 0.02) == 96.98
    assert approx(inv_measure_state[2], 0.02) == 1710.1
    assert approx(inv_measure_state[3], 0.02) == 17.10
    assert approx(inv_measure_state[4], 0.02) == 1736.48
    assert approx(inv_measure_state[5], 0.02) == 17.36


def test_binning():
    real_state = State(state_vector=StateVector([10e3, 100., 10e3, 100., 10e3, 100.]))

    measurement_model = RangeRangeRateBinning(range_res=10,
                                              range_rate_res=5,
                                              ndim_state=6,
                                              mapping=[0, 2, 4],
                                              velocity_mapping=[1, 3, 5],
                                              noise_covar=np.diag([np.pi/18,
                                                                   np.pi/18,
                                                                   100,
                                                                   10]))

    measured = measurement_model.function(real_state, noise=True)
    assert ((measured[2, 0]-measurement_model.range_res/2) /
            measurement_model.range_res).is_integer()
    assert ((measured[3, 0]-measurement_model.range_rate_res/2) /
            measurement_model.range_rate_res).is_integer()


def test_binning_pdf():
    real_state = State(state_vector=StateVector([10e3, 100., 10e3, 100., 10e3, 100.]))

    measurement_model = RangeRangeRateBinning(range_res=10,
                                              range_rate_res=5,
                                              ndim_state=6,
                                              mapping=[0, 2, 4],
                                              velocity_mapping=[1, 3, 5],
                                              noise_covar=np.diag([np.pi/18,
                                                                   np.pi/18,
                                                                   100,
                                                                   10]))

    measured = measurement_model.function(real_state, noise=True)
    pdf = measurement_model.pdf(State(measured), real_state)
    logpdf = measurement_model.logpdf(State(measured), real_state)
    assert pdf != 0
    assert np.log(pdf) == pytest.approx(logpdf)
    not_measured = measured.copy()
    not_measured[2, 0] = not_measured[2, 0] + 0.5*measurement_model.range_res
    pdf = measurement_model.pdf(State(not_measured), real_state)
    assert pdf == 0
    not_measured = measured.copy()
    not_measured[3, 0] = not_measured[3, 0] + 0.5*measurement_model.range_rate_res
    pdf = measurement_model.pdf(State(not_measured), real_state)
    assert pdf == 0


def test_binning_integral():

    mean = 33.33333
    a = 40
    b = 30
    cov = 10
    expected_integral = 0.8365720412132509
    assert approx(RangeRangeRateBinning._gaussian_integral(a, b, mean, cov), 0.02) == \
           expected_integral

    bin_sizes = 10
    state_vector1 = 35
    expected_pdf = 0.08365720412132509
    assert (approx(RangeRangeRateBinning._binned_pdf(state_vector1, mean, bin_sizes, cov)) ==
            expected_pdf)


@pytest.mark.parametrize('sensor_state, target_state, expected_measurement',
                         position_measurement_sets)
def test_noiseless_binning_predictions(sensor_state, target_state, expected_measurement):
    sensor_state = StateVector(sensor_state)
    target_state = State(StateVector(target_state), timestamp=None)
    expected_measurement = StateVector([Elevation(expected_measurement[0]),
                                        Bearing(expected_measurement[1]),
                                        expected_measurement[2],  # range
                                        expected_measurement[3]])  # range rate
    pos_mapping = [0, 2, 4]
    vel_mapping = [1, 3, 5]
    sensor_velocity = sensor_state[vel_mapping]
    _, bearing, elevation = cart2sphere(*sensor_velocity)
    orientation = StateVector([0, elevation, bearing])
    model = RangeRangeRateBinning(
        range_res=3,
        range_rate_res=1,
        ndim_state=6,
        mapping=pos_mapping,
        velocity_mapping=vel_mapping,
        noise_covar=np.diag([0., 0., 0., 0.]),
        translation_offset=sensor_state[pos_mapping],
        rotation_offset=orientation,
        velocity=sensor_velocity)
    actual_measurement = model.function(target_state, noise=False)
    measure_mapping = [0, 1, 2, 3]
    assert np.allclose(actual_measurement, expected_measurement[measure_mapping])


def test_compare_rrrb_to_ctebrr():
    model = RangeRangeRateBinning(
        range_res=0.00001,
        range_rate_res=0.00001,
        ndim_state=6,
        mapping=[0, 2, 4],
        velocity_mapping=[1, 3, 5],
        noise_covar=np.diag([1., 1., 1., 1.]))

    state = State([50.000005, 50.000005,
                   0., 0.,
                   0., 0.])
    out = model.function(state)
    act_pdf = model.pdf(State(out), state)

    compare_model = CartesianToElevationBearingRangeRate(
        ndim_state=6,
        mapping=[0, 2, 4],
        noise_covar=np.diag([1, 1, 1, 1]))

    out = compare_model.function(state, noise=False)
    exp_pdf = compare_model.pdf(State(out), state)
    assert np.isclose(float(act_pdf), float(exp_pdf))


def test_calc_pdf():
    real_state = State(state_vector=StateVector([10033.33333, 133.33333,
                                                 0., 0.,
                                                 0., 0.]))

    measurement_model = RangeRangeRateBinning(range_res=10,
                                              range_rate_res=10,
                                              ndim_state=6,
                                              mapping=[0, 2, 4],
                                              velocity_mapping=[1, 3, 5],
                                              noise_covar=np.diag([1., 1., 10., 10.]))

    act_pdf = measurement_model.pdf(State([0., 0., 10035.0, 135.0]), real_state)

    exp_pdf = 1/(2*np.pi)*0.08365720412132509**2

    assert np.isclose(float(act_pdf), float(exp_pdf))


@pytest.mark.parametrize(
    "h, ModelClass, state_vec, R , mapping,\
     translation_offset, rotation_offset",
    [
        (   # 1D meas, 2D state
                h1d,
                Cartesian2DToBearing,
                StateVectors([[0, 0], [1, 1]]),
                CovarianceMatrix([[0.015]]),
                np.array([0, 1]),
                StateVector([[1], [-1]]),
                StateVector([[0], [0], [1]])

        ),
        (   # 1D meas, 2D state
                h1d,
                Cartesian2DToBearing,
                StateVectors([[0, 0], [1, 1]]),
                CovarianceMatrix([[0.015]]),
                np.array([0, 1]),
                None,
                None

        ),
        (   # 2D meas, 2D state
                h2d,
                CartesianToBearingRange,
                StateVectors([[0, 0], [1, 1]]),
                CovarianceMatrix([[0.015, 0],
                                  [0, 0.1]]),
                np.array([0, 1]),
                StateVector([[1], [-1]]),
                StateVector([[0], [0], [1]])

        ),
        (   # 2D meas, 2D state
                h2d,
                CartesianToBearingRange,
                StateVectors([[0, 0], [1, 1]]),
                CovarianceMatrix([[0.015, 0],
                                  [0, 0.1]]),
                np.array([0, 1]),
                None,
                None

        ),
        (   # 3D meas, 3D state
                h3d,
                CartesianToElevationBearingRange,
                StateVectors([[1, 1], [2, 2], [2, 2]]),
                CovarianceMatrix([[0.05, 0, 0],
                                  [0, 0.015, 0],
                                  [0, 0, 0.1]]),
                np.array([0, 1, 2]),
                StateVector([[0], [0], [0]]),
                StateVector([[.2], [3], [-1]])
        ),
        (   # 3D meas, 3D state
                h3d,
                CartesianToElevationBearingRange,
                StateVectors([[1, 1], [2, 2], [2, 2]]),
                CovarianceMatrix([[0.05, 0, 0],
                                  [0, 0.015, 0],
                                  [0, 0, 0.1]]),
                np.array([0, 1, 2]),
                None,
                None
        ),
        (   # 2D meas, 3D state
                hbearing,
                CartesianToElevationBearing,
                StateVectors([[1, 1], [2, 2], [3, 3]]),
                np.array([[0.05, 0],
                          [0, 0.015]]),
                np.array([0, 1, 2]),
                StateVector([[0], [0], [0]]),
                StateVector([[-3], [0], [np.pi/3]])
        ),
        (   # 2D meas, 3D state
                hbearing,
                CartesianToElevationBearing,
                StateVectors([[1, 1], [2, 2], [3, 3]]),
                np.array([[0.05, 0],
                          [0, 0.015]]),
                np.array([0, 1, 2]),
                None,
                None
        )
    ],
    ids=["Bearing1", "Bearing2",
         "BearingElevation1", "BearingElevation2",
         "RangeBearingElevation1", "RangeBearingElevation1",
         "BearingsOnly1", "BearingsOnly2"]
)
def test_models_with_particles(h, ModelClass, state_vec, R,
                               mapping, translation_offset, rotation_offset):
    """ Test for the CartesianToBearingRange, CartesianToElevationBearingRange,
     and CartesianToElevationBearing Measurement Models using the Particles state.

     The method for testing is to repeat the same particle state and check that each
     of these 'particles' behaves the same as a single particle.
     """

    ndim_state, nparticles = state_vec.shape
    if ndim_state == 2:
        single_state_vec = StateVector([[state_vec[0, 0]], [state_vec[1, 0]]])
    else:  # ndim_state == 3
        single_state_vec = StateVector([[state_vec[0, 0]],
                                        [state_vec[1, 0]],
                                        [state_vec[2, 0]]
                                        ])

    state = ParticleState(state_vector=state_vec, weight=[1/nparticles] * nparticles)

    # Check default translation_offset, rotation_offset and velocity is applied
    model_test = ModelClass(ndim_state=ndim_state,
                            mapping=mapping,
                            noise_covar=R)

    assert len(model_test.translation_offset) == ndim_state
    # assert len(model_test.rotation_offset) == 3

    # Create and a measurement model object
    model = ModelClass(ndim_state=ndim_state,
                       mapping=mapping,
                       noise_covar=R,
                       translation_offset=translation_offset,
                       rotation_offset=rotation_offset)

    # Project a state through the model
    # (without noise)
    meas_pred_wo_noise = model.function(state)
    eval_m = h(single_state_vec, mapping, model.translation_offset, model.rotation_offset)
    ndim_meas = np.shape(meas_pred_wo_noise)[0]
    for particle in range(nparticles):
        for dimension in range(ndim_meas):
            assert approx(meas_pred_wo_noise[dimension][particle]) == eval_m[dimension]

    # Ensure inverse function returns original
    # TODO Would be nice if this worked
    # if isinstance(model, ReversibleModel):
    #     J = model.inverse_function(State(meas_pred_wo_noise))
    #     assert np.allclose(J, state_vec)

    # Ensure ```lg.covar()``` returns R
    assert np.array_equal(R, model.covar())

    # Ensure model creates noise
    rvs = model.rvs()
    assert rvs.shape == (model.ndim_meas, 1)
    assert isinstance(rvs, StateVector)
    rvs = model.rvs(10)
    assert rvs.shape == (model.ndim_meas, 10)
    assert isinstance(rvs, StateVectors)
    assert not isinstance(rvs, StateVector)

    # Project a state through the model
    # (without noise)
    meas_pred_wo_noise = model.function(state)
    test_meas = h(single_state_vec, mapping, model.translation_offset, model.rotation_offset)
    for particle in range(nparticles):
        for dimension in range(ndim_meas):
            assert approx(meas_pred_wo_noise[dimension][particle]) == test_meas[dimension]

    # Evaluate the likelihood of the predicted measurement, given the state
    # (without noise)
    # PDF function only takes one measurement, so we drop the second measurement here.
    measurement = StateVector(meas_pred_wo_noise[:, 0].T)
    prob = model.pdf(State(measurement), state)
    for particle in range(nparticles):
        assert approx(prob[particle]) == multivariate_normal.pdf(
            (measurement -
             np.array(h(single_state_vec,
                        mapping, model.translation_offset,
                        model.rotation_offset)
                      )
             ).T,
            cov=R)

    # Propagate a state vector through the model
    # (with internal noise)
    meas_pred_w_inoise = model.function(state, noise=True)
    test_meas = h(single_state_vec,
                  mapping,
                  model.translation_offset,
                  model.rotation_offset)

    for particle in range(nparticles):
        for dimension in range(ndim_meas):
            assert not approx(meas_pred_w_inoise[dimension][particle]) == test_meas[dimension]

    # Evaluate the likelihood of the predicted state, given the prior
    # (with noise)
    measurement = StateVector(meas_pred_w_inoise[:, 0].T)
    prob = model.pdf(State(measurement), state)
    for particle in range(nparticles):
        assert approx(prob[particle]) == multivariate_normal.pdf(
            (measurement
             - np.array(h(single_state_vec,
                          mapping,
                          model.translation_offset,
                          model.rotation_offset)
                        )
             ).T,
            cov=R)

    # Propagate a state vector through the model
    # (with external noise)
    noise = model.rvs()
    meas_pred_w_enoise = model.function(state, noise=noise)
    test_meas = h(single_state_vec,
                  mapping,
                  model.translation_offset,
                  model.rotation_offset) + noise

    for particle in range(nparticles):
        for dimension in range(ndim_meas):
            assert approx(meas_pred_w_enoise[dimension][particle]) == test_meas[dimension]

    # Evaluate the likelihood of the predicted state, given the prior
    # (with noise)
    measurement = StateVector(meas_pred_w_enoise[:, 0].T)
    prob = model.pdf(State(measurement), state)
    for particle in range(nparticles):
        assert approx(prob[particle]) == multivariate_normal.pdf(
            (measurement
             - h(single_state_vec, model.mapping, model.translation_offset, model.rotation_offset)
             ).T,
            cov=R)<|MERGE_RESOLUTION|>--- conflicted
+++ resolved
@@ -8,11 +8,8 @@
     CartesianToElevationBearingRange, CartesianToBearingRange,
     CartesianToElevationBearing, Cartesian2DToBearing, CartesianToBearingRangeRate,
     CartesianToElevationBearingRangeRate, RangeRangeRateBinning,
-<<<<<<< HEAD
-    CartesianToAzimuthElevationRange, CartesianToElevationRateBearingRateRangeRate)
-=======
-    CartesianToAzimuthElevationRange, CartesianToBearingRangeRate2D)
->>>>>>> 89e2ceaa
+    CartesianToAzimuthElevationRange, CartesianToBearingRangeRate2D,
+    CartesianToElevationRateBearingRateRangeRate)
 
 from ...base import ReversibleModel
 from ...measurement.linear import LinearGaussian
@@ -108,13 +105,9 @@
      CartesianToElevationBearing,
      Cartesian2DToBearing,
      CartesianToBearingRangeRate,
-<<<<<<< HEAD
+     CartesianToBearingRangeRate2D,
      CartesianToElevationBearingRangeRate,
      CartesianToElevationRateBearingRateRangeRate]
-=======
-     CartesianToBearingRangeRate2D,
-     CartesianToElevationBearingRangeRate]
->>>>>>> 89e2ceaa
 )
 def test_none_covar(model_class):
     with pytest.raises(ValueError, match="Covariance should have ndim of 2: got 0"):
