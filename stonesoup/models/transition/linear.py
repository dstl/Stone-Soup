--- conflicted
+++ resolved
@@ -155,7 +155,7 @@
     def matrix(self, time_interval, **kwargs):
         time_interval_sec = time_interval.total_seconds()
         N = self.constant_derivative
-        Fmat = np.zeros((N + 1, N + 1))
+        Fmat = sp.zeros((N + 1, N + 1))
         dt = time_interval_sec
         for i in range(0, N + 1):
             for j in range(i, N + 1):
@@ -168,14 +168,14 @@
         dt = time_interval_sec
         N = self.constant_derivative
         if N == 1:
-            covar = np.array([[dt**3 / 3, dt**2 / 2],
+            covar = sp.array([[dt**3 / 3, dt**2 / 2],
                               [dt**2 / 2, dt]])
         else:
             Fmat = self.matrix(time_interval, **kwargs)
-            Q = np.zeros((N + 1, N + 1))
+            Q = sp.zeros((N + 1, N + 1))
             Q[N, N] = 1
             igrand = Fmat @ Q @ Fmat.T
-            covar = np.zeros((N + 1, N + 1))
+            covar = sp.zeros((N + 1, N + 1))
             for l in range(0, N + 1):  # noqa: E741
                 for k in range(0, N + 1):
                     covar[l, k] = (igrand[l, k]*dt / (1 + N**2 - l - k))
@@ -347,9 +347,9 @@
     @staticmethod
     @lru_cache()
     def _continoustransitionmatrix(t, N, K):
-        FCont = np.zeros((N + 1, N + 1))
+        FCont = sp.zeros((N + 1, N + 1))
         for i in range(0, N + 1):
-            FCont[i, N] = np.exp(-K * t) * (-1) ** (N - i) / K ** (N - i)
+            FCont[i, N] = sp.exp(-K * t) * (-1) ** (N - i) / K ** (N - i)
             for n in range(1, N - i + 1):
                 FCont[i, N] -= (-1) ** n * t ** (N - i - n) /\
                                (math.factorial(N - i - n) * K ** n)
@@ -366,7 +366,7 @@
     @classmethod
     def _continouscovar(cls, t, N, K, k, l):  # noqa: E741
         FcCont = cls._continoustransitionmatrix(t, N, K)
-        Q = np.zeros((N + 1, N + 1))
+        Q = sp.zeros((N + 1, N + 1))
         Q[N, N] = 1
         CovarCont = FcCont @ Q @ FcCont.T
         return CovarCont[k, l]
@@ -374,7 +374,7 @@
     @classmethod
     @lru_cache()
     def _covardiscrete(cls, N, q, K, dt):
-        covar = np.zeros((N + 1, N + 1))
+        covar = sp.zeros((N + 1, N + 1))
         for k in range(0, N + 1):
             for l in range(0, N + 1):  # noqa: E741
                 covar[k, l] = quad(cls._continouscovar, 0,
@@ -599,7 +599,7 @@
         time_interval_sec = time_interval.total_seconds()
 
         # Only leading terms get calculated for speed.
-        covar = np.array(
+        covar = sp.array(
             [[time_interval_sec**5 / 20,
               time_interval_sec**4 / 8,
               time_interval_sec**3 / 6],
@@ -629,7 +629,7 @@
     """
 
     turn_noise_diff_coeffs = Property(
-        np.ndarray,
+        sp.ndarray,
         doc="The acceleration noise diffusion coefficients :math:`q`")
     turn_rate = Property(
         float, doc=r"The turn rate :math:`\omega`")
@@ -657,20 +657,20 @@
         """
         time_interval_sec = time_interval.total_seconds()
         turn_ratedt = self.turn_rate * time_interval_sec
-        z = np.zeros([2, 2])
+        z = sp.zeros([2, 2])
         transition_matrices = [
             model.matrix(time_interval) for model in self.model_list]
         sandwich = block_diag(z, *transition_matrices, z)
-        sandwich[0:2, 0:2] = np.array([[1, np.sin(turn_ratedt)/self.turn_rate],
-                                      [0, np.cos(turn_ratedt)]])
-        sandwich[0:2, -2:] = np.array(
-            [[0, (np.cos(turn_ratedt)-1)/self.turn_rate],
-             [0, -np.sin(turn_ratedt)]])
-        sandwich[-2:, 0:2] = np.array(
-            [[0, (1-np.cos(turn_ratedt))/self.turn_rate],
-             [0, np.sin(turn_ratedt)]])
-        sandwich[-2:, -2:] = np.array([[1, np.sin(turn_ratedt)/self.turn_rate],
-                                       [0, np.cos(turn_ratedt)]])
+        sandwich[0:2, 0:2] = sp.array([[1, sp.sin(turn_ratedt)/self.turn_rate],
+                                      [0, sp.cos(turn_ratedt)]])
+        sandwich[0:2, -2:] = sp.array(
+            [[0, (sp.cos(turn_ratedt)-1)/self.turn_rate],
+             [0, -sp.sin(turn_ratedt)]])
+        sandwich[-2:, 0:2] = sp.array(
+            [[0, (1-sp.cos(turn_ratedt))/self.turn_rate],
+             [0, sp.sin(turn_ratedt)]])
+        sandwich[-2:, -2:] = sp.array([[1, sp.sin(turn_ratedt)/self.turn_rate],
+                                       [0, sp.cos(turn_ratedt)]])
         return sandwich
 
     def covar(self, time_interval, **kwargs):
@@ -685,9 +685,9 @@
         q1, q2 = self.turn_noise_diff_coeffs
         dt = time_interval.total_seconds()
         covar_list = [model.covar(time_interval) for model in self.model_list]
-        ctc1 = np.array([[q1*dt**3/3, q1*dt**2/2],
+        ctc1 = sp.array([[q1*dt**3/3, q1*dt**2/2],
                          [q1*dt**2/2, q1*dt]])
-        ctc2 = np.array([[q1*dt**3/3, q1*dt**2/2],
+        ctc2 = sp.array([[q1*dt**3/3, q1*dt**2/2],
                          [q1*dt**2/2, q1*dt]])
         return CovarianceMatrix(block_diag(ctc1, *covar_list, ctc2))
 
@@ -754,7 +754,6 @@
     """
 
     @property
-<<<<<<< HEAD
     def ndim_state(self):
         """ndim_state getter method
 
@@ -843,58 +842,4 @@
                                [sp.power(time_interval_sec, 2) / 2, time_interval_sec]])
         covar = base_covar * self.noise_diff_coeff
 
-        return CovarianceMatrix(covar)
-
-
-class LinearTurn(LinearGaussianTransitionModel, TimeVariantModel):
-
-    noise_diff_coeffs = Property(
-        sp.ndarray,
-        doc="The acceleration noise diffusion coefficients :math:`q`")
-    turn_rate = Property(
-        float, doc=r"The turn rate :math:`\omega`")
-
-    @property
-    def ndim_state(self):
-
-        return 6
-
-    def matrix(self, time_interval, **kwargs):
-
-        time_interval_sec = time_interval.total_seconds()
-        turn_ratedt = self.turn_rate * time_interval_sec
-
-        return sp.array(
-            [[1, (sp.sin(turn_ratedt) / self.turn_rate) * turn_ratedt, sp.power(turn_ratedt, 2) / 2,
-              0, -(1 - sp.cos(turn_ratedt)) / self.turn_rate, 0],
-             [0, sp.cos(turn_ratedt), turn_ratedt, 0, -sp.sin(turn_ratedt), 0],
-             [0, 0, 1, 0, 0, 0],
-             [0, (1 - sp.cos(turn_ratedt)) / self.turn_rate, 0, 1, sp.sin(turn_ratedt) / self.turn_rate, 0],
-             [0, sp.sin(turn_ratedt), 0, 0, sp.cos(turn_ratedt), 0],
-             [0, 0, 0, 0, 0, 1]])
-
-    def covar(self, time_interval, **kwargs):
-
-        time_interval_sec = time_interval.total_seconds()
-        base_covar = sp.array([[sp.power(time_interval_sec, 5) / 5, sp.power(time_interval_sec, 4) / 4,
-                                sp.power(time_interval_sec, 3) / 3, 0, 0, 0],
-                               [sp.power(time_interval_sec, 4) / 4, sp.power(time_interval_sec, 3) / 3,
-                                sp.power(time_interval_sec, 2) / 2, 0, 0, 0],
-                               [sp.power(time_interval_sec, 3) / 3, sp.power(time_interval_sec, 2) / 2,
-                                sp.power(time_interval_sec, 1) / 1, 0, 0, 0],
-                               [0, 0, 0, sp.power(time_interval_sec, 5) / 5, sp.power(time_interval_sec, 4) / 4,
-                                sp.power(time_interval_sec, 3)],
-                               [0, 0, 0, sp.power(time_interval_sec, 4) / 4, sp.power(time_interval_sec, 3) / 3,
-                                sp.power(time_interval_sec, 2)],
-                               [0, 0, 0, sp.power(time_interval_sec, 3) / 3, sp.power(time_interval_sec, 2) / 2,
-                                sp.power(time_interval_sec, 1)]])
-
-        covar = base_covar * self.noise_diff_coeffs
-
-        return CovarianceMatrix(covar)
-=======
-    def model_list(self):
-        """For a turn in adjacent state vectors,
-         no transition models go in between"""
-        return []
->>>>>>> cdced411
+        return CovarianceMatrix(covar)