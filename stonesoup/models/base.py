# -*- coding: utf-8 -*-
from abc import abstractmethod

import numpy as np
from scipy.stats import multivariate_normal

from ..base import Base
from ..functions import jacobian as compute_jac
from ..types.array import StateVector, StateVectors
from ..types.numeric import Probability


class Model(Base):
    """Model type

    Base/Abstract class for all models."""

    @property
    @abstractmethod
    def ndim(self):
        """Number of dimensions of model"""
        pass

    @abstractmethod
    def function(self, state, noise=False):
        """ Model function"""
        pass

    @abstractmethod
    def rvs(self, num_samples=1):
        """Model noise/sample generation method"""
        pass

    @abstractmethod
    def pdf(self, state1, state2):
        """Model pdf/likelihood evaluator method"""
        pass


class LinearModel(Model):
    """LinearModel class

    Base/Abstract class for all linear models"""

    @abstractmethod
    def matrix(self):
        """ Model matrix"""
        pass

    def function(self, state, noise=False, **kwargs):
        """Model linear function :math:`f_k(x(k),w(k)) = F_k(x_k) + w_k`

        Parameters
        ----------
        state: :class:`~.State`
            An input state
        noise: :class:`numpy.ndarray` or bool
            An externally generated random process noise sample (the default is
            `False`, in which case no noise will be added
            if 'True', the output of :meth:`~.Model.rvs` is added)

        Returns
        -------
        : :class:`State`
            The updated State with the model function evaluated.
        """
        if isinstance(noise, bool) or noise is None:
            if noise:
                noise = self.rvs(**kwargs)
            else:
                noise = 0

<<<<<<< HEAD
        if noise is None:
            # TODO: doesn't make sense for noise=None to generate noise
            noise = self.rvs(**kwargs)
        else:
            noise = 0

        return self.matrix(**kwargs) @ (state_vector + noise)
=======
        return self.matrix(**kwargs) @ state.state_vector + noise
>>>>>>> cdced411


class NonLinearModel(Model):
    """NonLinearModel class

    Base/Abstract class for all non-linear models"""

    def jacobian(self, state, **kwargs):
        """Model jacobian matrix :math:`H_{jac}`

        Parameters
        ----------
        state : :class:`~.State`
            An input state

        Returns
        -------
        :class:`numpy.ndarray` of shape (:py:attr:`~ndim_meas`, \
        :py:attr:`~ndim_state`)
            The model jacobian matrix evaluated around the given state vector.
        """

        def fun(x):
            return self.function(x, noise=False)

        return compute_jac(fun, state)

    @abstractmethod
    def function(self, state, noise=False, **kwargs):
        """Model function :math:`f(t,x(t),w(t))`

        Parameters
        ----------
        state: :class:`~.State`
            An input state
        noise: :class:`numpy.ndarray` or bool
            An externally generated random process noise sample (the default is
            `False`, in which case no noise will be added
            if 'True', the output of :meth:`~.Model.rvs` is added)

        Returns
        -------
        : :class:`numpy.ndarray`
            The model function evaluated.
        """
        pass


class ReversibleModel(NonLinearModel):
    """Non-linear model containing sufficient co-ordinate
    information such that the linear co-ordinate conversions
    can be calculated from the non-linear counterparts.

    Contains an inverse function which computes the reverse
    of the relevant linear-to-non-linear function"""

    @abstractmethod
    def inverse_function(self, detection, **kwargs):
        """Takes in the result of the function and
        computes the inverse function, returning the initial
        input of the function.

        Parameters
        ----------
        detection: :class:`~.Detection`
            Input state (non-linear format)

        Returns
        -------
        : :class:`numpy.ndarray`
            The linear co-ordinates
        """
        pass


class TimeVariantModel(Model):
    """TimeVariantModel class

    Base/Abstract class for all time-variant models"""


class TimeInvariantModel(Model):
    """TimeInvariantModel class

    Base/Abstract class for all time-invariant models"""


class GaussianModel(Model):
    """GaussianModel class

    Base/Abstract class for all Gaussian models"""

    def rvs(self, num_samples=1, **kwargs):
        r"""Model noise/sample generation function

        Generates noise samples from the model.

        In mathematical terms, this can be written as:

        .. math::

            v_t \sim \mathcal{N}(0,Q)

        where :math:`v_t =` ``noise`` and :math:`Q` = :attr:`covar`.

        Parameters
        ----------
        num_samples: scalar, optional
            The number of samples to be generated (the default is 1)

        Returns
        -------
        noise : 2-D array of shape (:attr:`~.ndim`, ``num_samples``)
            A set of Np samples, generated from the model's noise
            distribution.
        """

        noise = multivariate_normal.rvs(
            np.zeros(self.ndim), self.covar(**kwargs), num_samples)

        noise = np.atleast_2d(noise).T

        if num_samples == 1:
            return noise.view(StateVector)
        else:
            return noise.view(StateVectors)

    def pdf(self, state1, state2, **kwargs):
        r"""Model pdf/likelihood evaluation function

        Evaluates the pdf/likelihood of ``state1``, given the state
        ``state2`` which is passed to :meth:`~.function()`.

        In mathematical terms, this can be written as:

        .. math::

            p = p(y_t | x_t) = \mathcal{N}(y_t; x_t, Q)

        where :math:`y_t` = ``state_vector1``, :math:`x_t` = ``state_vector2``
        and :math:`Q` = :attr:`covar`.

        Parameters
        ----------
        state1 : :class:`~.State`
        state2 : :class:`~.State`

        Returns
        -------
        : :class:`~.Probability`
            The likelihood of ``state1``, given ``state2``
        """

        # Calculate difference before to handle custom types (mean defaults to zero)
        # This is required as log pdf coverts arrays to floats
        likelihood = multivariate_normal.logpdf(
            (state1.state_vector - self.function(state2, **kwargs)).ravel(),
            cov=self.covar(**kwargs)
        )
        return Probability(likelihood, log_value=True)

    @abstractmethod
    def covar(self):
        """Model covariance"""<|MERGE_RESOLUTION|>--- conflicted
+++ resolved
@@ -70,17 +70,7 @@
             else:
                 noise = 0
 
-<<<<<<< HEAD
-        if noise is None:
-            # TODO: doesn't make sense for noise=None to generate noise
-            noise = self.rvs(**kwargs)
-        else:
-            noise = 0
-
-        return self.matrix(**kwargs) @ (state_vector + noise)
-=======
         return self.matrix(**kwargs) @ state.state_vector + noise
->>>>>>> cdced411
 
 
 class NonLinearModel(Model):
