# -*- coding: utf-8 -*-
from typing import Mapping, Any

import numpy as np
from enum import Enum

from ..base import Property
from ..functions.orbital import keplerian_to_rv, tru_anom_from_mean_anom
from .array import StateVector
from .state import State, GaussianState
from .angle import Inclination, EclipticLongitude
from ..reader.astronomical import TLEDictReader


class CoordinateSystem(Enum):
    """Enumerates the allowable coordinate systems. See OrbitalState help for full explanation of
    what each of the elements does.
    """
    CARTESIAN = "Cartesian"
    KEPLERIAN = "Keplerian"
    TLE = "TLE"
    EQUINOCTIAL = "Equinoctial"

    # To allow case insensitivity and the use of "TwoLineElement" as a string to mean TLE
    @classmethod
    def _missing_(cls, value):

        for element in cls:
            if element.value.lower() == value.lower():
                return element
            if element.value == "TLE" and value.lower() == "twolineelement":
                return element

        raise ValueError("%r is not a valid %s" % (value, cls.__name__))


class OrbitalState(State):
    r"""The orbital state base type. This is the building block of Stone Soup's orbital inference
    routines and follows the principle that you shouldn't have to care which parameterisation you
    use. The class stores relevant information internally and undertakes whatever conversions are
    necessary.

    The :attr:`state_vector` is held as :math:`[\mathbf{r}, \dot{\mathbf{r}}]`, the "Orbital State
    Vector" (as traditionally understood in orbital mechanics), where :math:`\mathbf{r}` is the
    (3D) Cartesian position in the primary-centered inertial frame, while :math:`\dot{\mathbf{r}}`
    is the corresponding velocity vector. All other parameters are accessed via functions. Formulae
    for conversions are generally found in, or derived from [1]_.

    The gravitational parameter :math:`\mu = GM` can be defined. If left undefined it defaults to
    that of the Earth, :math:`3.986004418 \, (\pm \, 0.000000008) \times 10^{14} \mathrm{m}^3
    \mathrm{s}^{−2}`

    The object is constructed from the input vector :math:`X_{t_{0}}` at epoch
    :attr:`State.timestamp`, :math:`t_0`. The coordinates of :math:`X_{t_{0}}` are Cartesian
    Earth-Centered Inertial (ECI) [m] by default, but may be selected via the "coordinates" keyword
    by passing a :class:`~.CoordinateSystem` object, or an appropriate string. Allowable coordinate
    systems are,

        coordinates = "Cartesian", the input state vector is

             .. math::

                X_{t_0} = [r_x, r_y, r_z, \dot{r}_x, \dot{r}_y,
                    \dot{r}_z]^{T}

        where :math:`r_x, r_y, r_z` are the Cartesian position coordinates in the Primary-Centered
        Inertial frame and :math:`\dot{r}_x, \dot{r}_y, \dot{r}_z` are the corresponding velocity
        coordinates.

        coordinates = "Keplerian" (Keplarian elements), construct using input state vector:

            .. math::

                X_{t_0} = [e, a, i, \Omega, \omega, \theta]^{T} \\

        where:
        :math:`e` is the orbital eccentricity (unitless),
        :math:`a` the semi-major axis ([length]),
        :math:`i` the inclination (radian),
        :math:`\Omega` is the longitude of the ascending node (radian),
        :math:`\omega` the argument of periapsis (radian), and
        :math:`\theta` the true anomaly (radian)

        coordinates = "TLE" (Two-Line Elements [2]_), initiates using input vector

            .. math::

                X_{t_0} = [i, \Omega, e, \omega, M_0, n]^{T}

        where :math:`i` the inclination (radian),
        :math:`\Omega` is the longitude of the ascending node (radian),
        :math:`e` is the orbital eccentricity (unitless),
        :math:`\omega` the argument of perigee (radian),
        :math:`M_0` the mean anomaly (radian) and
        :math:`n` the mean motion (radian / [time]).

        This can also be constructed by passing `state_vector=None` and using the metadata. In this
        instance the metadata must conform to the TLE standard format [2]_ and be included in the
        metadata dictionary as 'line_1' and 'line_2'.

        coordinates = "Equinoctial" (equinoctial elements [3]_),

            .. math::

                X_{t_0} = [a, h, k, p, q, \lambda]^{T} \\

        where :math:`a` the semi-major axis ([length]),
        :math:`h` is the horizontal component of the eccentricity (unitless),
        :math:`k` is the vertical component of the eccentricity (unitless),
        :math:`q` is the horizontal component of the inclination (radian),
        :math:`k` is the vertical component of the inclination (radian),
        :math:`\lambda` is the mean longitude (radian)


    References
    ----------
    .. [1] Curtis, H.D. 2010, Orbital Mechanics for Engineering Students (3rd Ed), Elsevier
           Aerospace Engineering Series

    .. [2] NASA, Definition of Two-line Element Set Coordinate System, [spaceflight.nasa.gov](
           https://spaceflight.nasa.gov/realdata/sightings/SSapplications/Post/JavaSSOP/
           SSOP_Help/tle_def.html)

    .. [3] Broucke, R. A. & Cefola, P. J. 1972, Celestial Mechanics, Volume 5, Issue 3, pp. 303-310

    """

<<<<<<< HEAD
    coordinates: Enum = Property(default=CoordinateSystem.CARTESIAN,
                                 doc="The parameterisation used on initiation. Acceptable values "
                                     "are 'CARTESIAN' (default), 'KEPLERIAN', 'TLE', or "
                                     "'EQUINOCTIAL'. All other inputs will return errors. Will "
                                     "accept string inputs.")
=======
    coordinates: CoordinateSystem = Property(
        default=CoordinateSystem.CARTESIAN,
        doc="The parameterisation used on initiation. Acceptable values "
            "are 'CARTESIAN' (default), 'KEPLERIAN', 'TLE', or 'EQUINOCTIAL'. "
            "All other inputs will return errors. Will accept string inputs."
    )
>>>>>>> 9b4c6731

    grav_parameter: float = Property(
        default=3.986004418e14,
        doc=r"Standard gravitational parameter :math:`\mu = G M`. The default "
            r"is :math:`3.986004418 \times 10^{14} \,` "
            r":math:`\mathrm{m}^3 \mathrm{s}^{-2}`.")

<<<<<<< HEAD
    # The following nine attributes provide support for two-line element representations
    catalogue_number: int = Property(
        default=None, doc="NORAD Catalog Number: a unique identifier for each earth-orbiting "
                          "artificial satellite")

    classification: str = Property(
        default=None, doc="Classification (U=Unclassified, C=Classified, S=Secret")

    international_designator: str = Property(
        default=None, doc="International designator incorporates the year of launch, launch "
                          "number that year and place of launch.")

    ballistic_coefficient: float = Property(
        default=None, doc=r"The ballistic coefficient is the first derivative of the mean "
                          r"motion. (units of :math:`mathrm{rad s}^{-2}`)")

    second_derivative_mean_motion: float = Property(
        default=None, doc=r"The second derivative of the mean motion. "
                          r"(:math:`mathrm{rad s}^{-3}`)")

    bstar: float = Property(
        default=None, doc=r"The TLE drag coefficient. :math:`B* = \frac{B \rho_0}{2}` where "
                          r":math:`\rho_0` is density of a standard atmosphere and "
                          r":math:B = \frac{C_D A}{m}` for coefficient of drag :math:`C_D`, "
                          r"cross-sectional area :math:`A` and mass :math:`m` is the mass.")

    ephemeris_type: int = Property(
        default=None, doc="Ephemeris type (NORAD use). Zero in distributed TLE data.")

    element_set_number: int = Property(
        default=None, doc="Element set number in the TLE. Incremented when a new TLE is "
                          "generated for this object.")

    revolution_number: int = Property(default=None, doc="Number of revolutions at the epoch")

    metadata: dict = Property(default=None, doc="Dictionary containing metadata about orbit")
=======
    metadata: Mapping[Any, Any] = Property(
        default=None, doc="Dictionary containing metadata about orbit"
    )
>>>>>>> 9b4c6731

    def __init__(self, state_vector, *args, **kwargs):
        """"""
        if 'coordinates' in kwargs:
            coordinates = CoordinateSystem(kwargs['coordinates'])
        else:
            coordinates = CoordinateSystem.CARTESIAN

        # Check to see if the initialisation is via metadata
        if coordinates.name == 'TLE' and (state_vector is None or len(state_vector) == 0):
            if 'metadata' in kwargs and kwargs['metadata'] is not None:
                tle = TLEDictReader({'line_1': kwargs['metadata']['line_1'],
                                     'line_2': kwargs['metadata']['line_2']})

                state_vector = StateVector([tle.inclination, tle.longitude_of_ascending_node,
                                            tle.eccentricity, tle.arg_periapsis, tle.mean_anomaly,
                                            tle.mean_motion])
                kwargs['timestamp'] = tle.epoch

                super().__init__(state_vector, *args, **kwargs)

            else:
                raise TypeError("State vector and metadata cannot both be empty")

        # Otherwise check that the state vector is the right size
        elif len(state_vector) != 6:
            raise ValueError(
                "State vector shape should be 6x1 : got {}".format(state_vector.shape))

        # Coordinate type checks
        if coordinates.name == 'CARTESIAN':
            super().__init__(state_vector, *args, **kwargs)

        elif coordinates.name == 'KEPLERIAN':

            if np.less(state_vector[0], 0.0) | np.greater(state_vector[0], 1.0):
                raise ValueError("Eccentricity should be between 0 and 1: got {}"
                                 .format(state_vector[0]))

            # And go ahead and initialise as previously
            super().__init__(state_vector, *args, **kwargs)

            # Convert Keplerian elements to Cartesian

            # First enforce the correct type
            state_vector[2] = Inclination(state_vector[2])
            state_vector[3] = EclipticLongitude(state_vector[3])
            state_vector[4] = EclipticLongitude(state_vector[4])
            state_vector[5] = EclipticLongitude(state_vector[5])

            self.state_vector = keplerian_to_rv(state_vector, grav_parameter=self.grav_parameter)

        elif coordinates.name == 'TLE':

            if np.less(state_vector[2], 0.0) | np.greater(state_vector[2], 1.0):
                raise ValueError("Eccentricity should be between 0 and 1: got {}"
                                 .format(state_vector[0]))

            super().__init__(state_vector, *args, **kwargs)

            if 'metadata' in kwargs and kwargs['metadata']:
                tle = TLEDictReader({'line_1': kwargs['metadata']['line_1'],
                                     'line_2': kwargs['metadata']['line_2']})

                self.catalogue_number = tle.catalogue_number
                self.classification = tle.classification
                self.international_designator = tle.international_designator
                self.ballistic_coefficient = tle.ballistic_coefficient
                self.second_derivative_mean_motion = tle.second_derivative_mean_motion
                self.bstar = tle.bstar
                self.ephemeris_type = tle.ephemeris_type
                self.element_set_number = tle.element_set_number
                self.revolution_number = tle.revolution_number

            # First enforce the correct type
            state_vector[0] = Inclination(state_vector[0])
            state_vector[1] = EclipticLongitude(state_vector[1])
            state_vector[3] = EclipticLongitude(state_vector[3])
            state_vector[4] = EclipticLongitude(state_vector[4])

            # Get the semi-major axis from the mean motion
            semimajor_axis = np.cbrt(self.grav_parameter / state_vector[5] ** 2)

            # True anomaly from mean anomaly
            tru_anom = tru_anom_from_mean_anom(state_vector[4], state_vector[2])

            # Use given and derived quantities to convert from Keplarian to
            # Cartesian
            self.state_vector = keplerian_to_rv(StateVector([state_vector[2], semimajor_axis,
                                                             state_vector[0], state_vector[1],
                                                             state_vector[3], tru_anom]),
                                                grav_parameter=self.grav_parameter)

        elif coordinates.name == 'EQUINOCTIAL':

            if np.less(state_vector[1], -1.0) | np.greater(state_vector[1], 1.0):
                raise ValueError("Horizontal Eccentricity should be between -1 "
                                 "and 1: got {}".format(state_vector[1]))
            if np.less(state_vector[2], -1.0) | np.greater(state_vector[2], 1.0):
                raise ValueError("Vertical Eccentricity should be between -1 and "
                                 "1: got {}".format(state_vector[2]))

            super().__init__(state_vector, *args, **kwargs)

            # First enforce the correct type for mean longitude
            state_vector[5] = EclipticLongitude(state_vector[5])

            # Calculate the Keplarian element quantities
            semimajor_axis = state_vector[0]
            raan = np.arctan2(state_vector[3], state_vector[4])
            inclination = 2 * np.arctan(state_vector[3] / np.sin(raan))
            arg_per = np.arctan2(state_vector[1], state_vector[2]) - raan
            mean_anomaly = state_vector[5] - arg_per - raan
            eccentricity = state_vector[1] / (np.sin(arg_per + raan))

            # True anomaly from mean anomaly
            tru_anom = tru_anom_from_mean_anom(mean_anomaly, eccentricity)

            # Convert from Keplarian to Cartesian
            self.state_vector = keplerian_to_rv(StateVector([eccentricity, semimajor_axis,
                                                             inclination, raan, arg_per,
                                                             tru_anom]),
                                                grav_parameter=self.grav_parameter)

    # Some vector quantities
    @property
    def _nodeline(self):
        """The vector node line (defines the longitude of the ascending node in the
        Primary-centered inertial frame)"""

        k = np.array([0, 0, 1])
        boldh = self.specific_angular_momentum

        boldn = np.cross(k, boldh, axis=0)
        n = np.sqrt(np.dot(boldn.T, boldn).item())

        # If inclination is 0, the node line is [0] and has 0 magnitude. By
        # convention in these situations, we set the node line as a unit vector
        # pointing along x. Note that the magnitude of the vector is not
        # consistent with that produced by the cross product. (But we assume
        # that the node line is only used for directional information.
        if n < np.finfo(n).eps:
            return np.array([1, 0, 0])
        else:
            return boldn

    @property
    def _eccentricity_vector(self):
        r""" The eccentricity vector :math:`\mathbf{e}`"""

        rang = self.range
        speed = self.speed
        radial_velocity = np.dot(self.state_vector[0:3].T,
                                 self.state_vector[3:6]).item()/rang

        return (1/self.grav_parameter) * ((speed**2 - self.grav_parameter/rang)
                                          * self.state_vector[0:3] - rang *
                                          radial_velocity *
                                          self.state_vector[3:6])

    @property
    def specific_angular_momentum(self):
        r"""The specific angular momentum, :math:`\mathbf{h}`"""
        return np.cross(self.state_vector[0:3], self.state_vector[3:6], axis=0)

    @property
    def cartesian_state_vector(self):
        r"""The state vector :math:`X_{t_0} = [r_x, r_y, r_z, \dot{r}_x, \dot{r}_y, \dot{r}_z]^{T}`
        in 'Primary-Centred' Inertial coordinates, equivalent to ECI in the case of the Earth
        """
        return StateVector(self.state_vector)

    # Some scalar quantities
    @property
    def epoch(self):
        """The epoch, or state timestamp"""
        return self.timestamp

    @property
    def range(self):
        """The distance to object (from gravitational centre of primary)"""
        return np.sqrt(np.dot(self.state_vector[0:3].T,
                              self.state_vector[0:3])).item()

    @property
    def speed(self):
        """The current instantaneous speed (scalar)"""
        return np.sqrt(np.dot(self.state_vector[3:6].T,
                              self.state_vector[3:6]).item())

    @property
    def eccentricity(self):
        r"""The orbital eccentricity, :math:`e \; (0 \le e \le 1)`

        Note
        ----
        This version of the calculation uses a form dependent only on scalars

        """
        # TODO Check to see which of the following is quicker/better

        # Either
        # return np.sqrt(np.dot(self._eccentricity_vector.T,
        # self._eccentricity_vector).item())
        # or
        return np.sqrt(1 + (self.mag_specific_angular_momentum ** 2 /
                            self.grav_parameter ** 2) *
                       (self.speed ** 2 - 2 * self.grav_parameter /
                        self.range))

    @property
    def semimajor_axis(self):
        """The orbital semi-major axis"""
        return (self.mag_specific_angular_momentum**2 / self.grav_parameter) *\
               (1 / (1 - self.eccentricity**2))

        # Used to be this
        # return 1/((2/self.range) - (self.speed**2)/self.grav_parameter)

    @property
    def inclination(self):
        r"""Orbital inclination, :math:`i \; (0 \le i < \pi)`, [rad]"""
        boldh = self.specific_angular_momentum
        h = self.mag_specific_angular_momentum

        # Note no quadrant ambiguity
        return Inclination(np.arccos(np.clip(boldh[2].item()/h, -1, 1)))

    @property
    def longitude_ascending_node(self):
        r"""The longitude (or right ascension) of ascending node, :math:`\Omega \; (0 \leq \Omega <
        2\pi)`"""
        boldn = self._nodeline
        n = np.sqrt(np.dot(boldn.T, boldn).item())

        # Quadrant ambiguity
        if boldn[1].item() >= 0:
            return EclipticLongitude(np.arccos(np.clip(boldn[0].item()/n, -1, 1)))
        else:  # boldn[1].item() < 0:
            return EclipticLongitude(2*np.pi - np.arccos(np.clip(boldn[0].item()/n, -1, 1)))

    @property
    def argument_periapsis(self):
        r"""The argument of periapsis, :math:`\omega \; (0 \le \omega < 2\pi)` in radians"""
        boldn = self._nodeline
        n = np.sqrt(np.dot(boldn.T, boldn).item())
        bolde = self._eccentricity_vector

        # If eccentricity is 0 then there's no unambiguous longitude of
        # periapsis. In these situations we set the argument of periapsis to
        # 0.
        if self.eccentricity < np.finfo(self.eccentricity).eps:
            return 0

        # Quadrant ambiguity. The clip function is required to mitigate against
        # the occasional floating-point errors which push the ratio outside the
        # -1,1 region.
        if bolde[2].item() >= 0:
            return EclipticLongitude(np.arccos(np.clip(np.dot(boldn.T, bolde).item() /
                                                       (n * self.eccentricity), -1, 1)))
        else:  # bolde[2].item() < 0:
            return EclipticLongitude(2*np.pi - np.arccos(np.clip(np.dot(boldn.T, bolde).item() /
                                                                 (n * self.eccentricity), -1, 1)))

    @property
    def true_anomaly(self):
        r"""The true anomaly, :math:`\theta \; (0 \le \theta < 2\pi)` in radians"""
        # Resolve the quadrant ambiguity.The clip function is required to
        # mitigate against floating-point errors which push the ratio outside
        # the -1,1 region.
        radial_velocity = np.dot(self.state_vector[0:3].T,
                                 self.state_vector[3:6]).item() / self.speed

        if radial_velocity >= 0:
            return EclipticLongitude(np.arccos(np.clip(
                np.dot(self._eccentricity_vector.T / self.eccentricity, self.state_vector[0:3] /
                       self.range).item(), -1, 1)))
        else:  # radial_velocity < 0:
            return EclipticLongitude(2*np.pi - np.arccos(np.clip(
                np.dot(self._eccentricity_vector.T / self.eccentricity, self.state_vector[0:3] /
                       self.range).item(), -1, 1)))

    @property
    def eccentric_anomaly(self):
        r"""The eccentric anomaly, :math:`E \; (0 \le E < 2\pi)` in radians

        Note
        ----
            This computes the quantity exactly via the Keplerian
            eccentricity and true anomaly rather than via the mean
            anomaly using an iterative procedure.

        """
        return EclipticLongitude(np.remainder(2 * np.arctan(np.sqrt((1 - self.eccentricity) /
                                                                    (1 + self.eccentricity)) *
                                                            np.tan(self.true_anomaly / 2)),
                                              2*np.pi))

    @property
    def mean_anomaly(self):
        r"""Mean anomaly, :math:`M \; (0 \le M < 2\pi`), in radians

        Note
        ----
            Uses the eccentric anomaly and Kepler's equation to get
            mean anomaly from true anomaly and eccentricity.

        """

        return EclipticLongitude(self.eccentric_anomaly - self.eccentricity *
                                 np.sin(self.eccentric_anomaly))  # Kepler's equation

    @property
    def period(self):
        """Orbital period, :math:`T` ([time])"""
        return ((2 * np.pi) / np.sqrt(self.grav_parameter)) * \
            np.power(self.semimajor_axis, 3 / 2)

    @property
    def mean_motion(self):
        r"""The mean motion, :math:`\frac{2 \pi}{T}`, where :math:`T` is the period, (rad / [time])
        """
        return 2 * np.pi / self.period

    @property
    def mag_specific_angular_momentum(self):
        """The magnitude of the specific angular momentum, :math:`h`"""
        boldh = self.specific_angular_momentum
        return np.sqrt(np.dot(boldh.T, boldh).item())

        # Alternative via scalars
        # return np.sqrt(self.grav_parameter * self.semimajor_axis *
        # (1 - self.eccentricity ** 2))

    @property
    def specific_orbital_energy(self):
        r"""Specific orbital energy (:math:`\frac{-GM}{2a}`)"""
        return -self.grav_parameter / (2 * self.semimajor_axis)

    @property
    def equinoctial_h(self):
        r"""The horizontal component of the eccentricity in equinoctial coordinates is
        :math:`h = e \sin (\omega + \Omega)`"""

        return self.eccentricity * np.sin(self.argument_periapsis +
                                          self.longitude_ascending_node)

    @property
    def equinoctial_k(self):
        r"""The vertical component of the eccentricity in equinoctial coordinates is
        :math:`k = e \cos (\omega + \Omega)`"""

        return self.eccentricity * np.cos(self.argument_periapsis +
                                          self.longitude_ascending_node)

    @property
    def equinoctial_p(self):
        r"""The horizontal component of the inclination in equinoctial coordinates is
        :math:`p = \tan (i/2) \sin \Omega`"""
        return np.tan(self.inclination/2) * \
            np.sin(self.longitude_ascending_node)

    @property
    def equinoctial_q(self):
        r"""The vertical component of the inclination in equinoctial coordinates is
        :math:`q = \tan (i/2) \cos \Omega`"""
        return np.tan(self.inclination / 2) * np.cos(self.longitude_ascending_node)

    @property
    def mean_longitude(self):
        r"""The mean longitude, defined as :math:`\lambda = M_0 + \omega + \Omega` (rad)"""
        return EclipticLongitude(self.mean_anomaly + self.argument_periapsis +
                                 self.longitude_ascending_node)

    # The following return vectors of complete sets of elements
    @property
    def keplerian_elements(self):
        r"""The vector of Keplerian elements :math:`X = [e, a, i, \Omega, \omega, \theta]^{T}`
        where :math:`e` is the orbital eccentricity (unitless), :math:`a` the semi-major axis
        ([length]), :math:`i` the inclination (radian), :math:`\Omega` is the longitude of the
        ascending node (radian), :math:`\omega` the argument of periapsis (radian), and
        :math:`\theta` the true anomaly (radian)"""
        return StateVector(np.array([[self.eccentricity],
                           [self.semimajor_axis],
                           [self.inclination],
                           [self.longitude_ascending_node],
                           [self.argument_periapsis],
                           [self.true_anomaly]]))

    @property
    def two_line_element(self):
        r"""The Two-Line Element vector :math:`X = [i, \Omega, e, \omega, M_0, n]^{T}` where
        :math:`i` the inclination (radian) :math:`\Omega` is the longitude of the ascending node
        (radian), :math:`e` is the orbital eccentricity (unitless), :math:`\omega` the argument of
        periapsis (radian), :math:`M_0` the mean anomaly (radian) :math:`n` the mean motion
        (rad/[time]) [2]_"""
        return StateVector(np.array([[self.inclination],
                           [self.longitude_ascending_node],
                           [self.eccentricity],
                           [self.argument_periapsis],
                           [self.mean_anomaly],
                           [self.mean_motion]]))

    @property
    def equinoctial_elements(self):
        r"""The equinoctial elements, :math:`X = [a, h, k, p, q, \lambda]^{T}` where :math:`a` the
        semi-major axis ([length]), :math:`h` and :math:`k` are the horizontal and vertical
        components of the eccentricity respectively (unitless), :math:`p` and :math:`q` are the
        horizontal and vertical components of the inclination respectively (radian) and
        :math:`\lambda` is the mean longitude (radian) [3]_
        """
        return StateVector(np.array([[self.semimajor_axis],
                           [self.equinoctial_h],
                           [self.equinoctial_k],
                           [self.equinoctial_p],
                           [self.equinoctial_q],
                           [self.mean_longitude]]))

    @property
    def tle_dict(self):
        """Return the two-line elements as metadata. There's considerable variability within
        distributed TLE catalogues with inconsistent leading 0s, leading + signs and signs of
        zero exponents. This method tries to follow the practice in more recent CelesTrak TLEs and
        returns no leading 0, removes leading + signs and fixes the sign of zero exponents as +.
        Note that this means that checksums occasionally don't match.
        """

        def _tlefmt1(number):
            """TLE format for ballistic coefficient. Drops leading 0 but retains decimal point"""
            nstr = f"{number:8.8f}"
            if number < 0:
                return nstr[0] + nstr[2:]
            else:
                return ' ' + nstr[1:]

        def _tlefmt2(number):
            """TLE format for second derivative mean motion and B*"""
            if number == 0:
                return ' 00000+0'
            else:
                nstr = '{:5.5e}'.format(number)
                mantissa, exponent = nstr.split("e")
                outstr = f"{float(mantissa) / 10:5.5f}" + f"{int(exponent) + 1:+1.0f}"
                if number < 0:
                    return outstr[0] + outstr[3:]
                else:
                    return ' ' + outstr[2:]

        tst = self.timestamp
        timest = str(tst.year)[2:4] + str(tst.timetuple().tm_yday + tst.hour / 24 + tst.minute /
                                          (60 * 24) + tst.second / (3600 * 24) + tst.microsecond /
                                          (1e6 * 3600 * 24))

        line1 = "1 " + f"{self.catalogue_number:5}" + self.classification + ' ' + \
                f"{self.international_designator:8}" + ' ' + f"{float(timest):014.8f}" + ' ' + \
                _tlefmt1(self.ballistic_coefficient/(4 * np.pi) * 86400**2) + ' ' + \
                _tlefmt2(self.second_derivative_mean_motion/(6 * np.pi) * 86400**3) + ' ' + \
                _tlefmt2(self.bstar * 6.371e6) + ' ' + f"{self.ephemeris_type:1}" + ' ' + \
                f"{self.element_set_number:4}"

        line2 = "2 " + f"{self.catalogue_number:5}" + ' ' + f"{self.inclination*180/np.pi:8.4f}" \
                + ' ' + f"{self.longitude_ascending_node*180/np.pi:8.4f}" + ' ' \
                + f"{self.eccentricity:7.7f}"[2:] + ' ' \
                + f"{self.argument_periapsis*180/np.pi:8.4f}" + ' ' \
                + f"{self.mean_anomaly*180/np.pi:8.4f}" + ' ' \
                + f"{self.mean_motion/(2*np.pi) *3600*24:11.8f}" + f"{self.revolution_number:5.0f}"

        line1 = line1 + str(TLEDictReader.checksum(line1))
        line2 = line2 + str(TLEDictReader.checksum(line2))

        return {'line_1': line1, 'line_2': line2}


class GaussianOrbitalState(GaussianState, OrbitalState):
    """An orbital state for use in Kalman filters (and perhaps elsewhere). Inherits from
    GaussianState so has covariance matrix. As no checks on the validity of the covariance
    matrix are made, care should be exercised in its use. The propagator will generally require
    a particular coordinate reference which must be understood.

    All methods provided by OrbitalState are available.

    """<|MERGE_RESOLUTION|>--- conflicted
+++ resolved
@@ -125,20 +125,12 @@
 
     """
 
-<<<<<<< HEAD
-    coordinates: Enum = Property(default=CoordinateSystem.CARTESIAN,
-                                 doc="The parameterisation used on initiation. Acceptable values "
-                                     "are 'CARTESIAN' (default), 'KEPLERIAN', 'TLE', or "
-                                     "'EQUINOCTIAL'. All other inputs will return errors. Will "
-                                     "accept string inputs.")
-=======
     coordinates: CoordinateSystem = Property(
         default=CoordinateSystem.CARTESIAN,
         doc="The parameterisation used on initiation. Acceptable values "
             "are 'CARTESIAN' (default), 'KEPLERIAN', 'TLE', or 'EQUINOCTIAL'. "
             "All other inputs will return errors. Will accept string inputs."
     )
->>>>>>> 9b4c6731
 
     grav_parameter: float = Property(
         default=3.986004418e14,
@@ -146,7 +138,10 @@
             r"is :math:`3.986004418 \times 10^{14} \,` "
             r":math:`\mathrm{m}^3 \mathrm{s}^{-2}`.")
 
-<<<<<<< HEAD
+    metadata: Mapping[Any, Any] = Property(
+        default=None, doc="Dictionary containing metadata about orbit"
+    )
+
     # The following nine attributes provide support for two-line element representations
     catalogue_number: int = Property(
         default=None, doc="NORAD Catalog Number: a unique identifier for each earth-orbiting "
@@ -183,11 +178,6 @@
     revolution_number: int = Property(default=None, doc="Number of revolutions at the epoch")
 
     metadata: dict = Property(default=None, doc="Dictionary containing metadata about orbit")
-=======
-    metadata: Mapping[Any, Any] = Property(
-        default=None, doc="Dictionary containing metadata about orbit"
-    )
->>>>>>> 9b4c6731
 
     def __init__(self, state_vector, *args, **kwargs):
         """"""
