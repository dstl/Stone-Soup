--- conflicted
+++ resolved
@@ -1,20 +1,16 @@
-<<<<<<< HEAD
-# -*- coding: utf-8 -*-
-=======
 import datetime
 from enum import Enum
 from typing import Mapping, Any
->>>>>>> 15ede0f8
 
 import numpy as np
-from enum import Enum
+
 
 from ..base import Property
 from ..functions.orbital import keplerian_to_rv, tru_anom_from_mean_anom
+from . import Type
 from .array import StateVector
 from .state import State, GaussianState
 from .angle import Inclination, EclipticLongitude
-from ..reader.astronomical import TLEDictReader
 
 
 class CoordinateSystem(Enum):
@@ -39,29 +35,23 @@
         raise ValueError("%r is not a valid %s" % (value, cls.__name__))
 
 
-class OrbitalState(State):
-    r"""The orbital state base type. This is the building block of Stone Soup's orbital inference
+class Orbital(Type):
+    r"""The orbital base type. This is the building block of Stone Soup's orbital inference
     routines and follows the principle that you shouldn't have to care which parameterisation you
     use. The class stores relevant information internally and undertakes whatever conversions are
     necessary.
 
-    The :attr:`state_vector` is held as :math:`[\mathbf{r}, \dot{\mathbf{r}}]`, the "Orbital State
-    Vector" (as traditionally understood in orbital mechanics), where :math:`\mathbf{r}` is the
-    (3D) Cartesian position in the primary-centered inertial frame, while :math:`\dot{\mathbf{r}}`
-    is the corresponding velocity vector. All other parameters are accessed via functions. Formulae
-    for conversions are generally found in, or derived from [1]_.
-
     The gravitational parameter :math:`\mu = GM` can be defined. If left undefined it defaults to
     that of the Earth, :math:`3.986004418 \, (\pm \, 0.000000008) \times 10^{14} \mathrm{m}^3
     \mathrm{s}^{−2}`
 
-    The object is constructed from the input vector :math:`X_{t_{0}}` at epoch
+    An orbital state is constructed from the input vector :math:`X_{t_{0}}` at epoch
     :attr:`State.timestamp`, :math:`t_0`. The coordinates of :math:`X_{t_{0}}` are Cartesian
     Earth-Centered Inertial (ECI) [m] by default, but may be selected via the "coordinates" keyword
     by passing a :class:`~.CoordinateSystem` object, or an appropriate string. Allowable coordinate
-    systems are,
-
-        coordinates = "Cartesian", the input state vector is
+    systems are:
+
+        Coordinates = "Cartesian", the input state vector is
 
              .. math::
 
@@ -72,7 +62,7 @@
         Inertial frame and :math:`\dot{r}_x, \dot{r}_y, \dot{r}_z` are the corresponding velocity
         coordinates.
 
-        coordinates = "Keplerian" (Keplarian elements), construct using input state vector:
+        Coordinates = "Keplerian" (Keplarian elements), construct using input state vector:
 
             .. math::
 
@@ -84,9 +74,9 @@
         :math:`i` the inclination (radian),
         :math:`\Omega` is the longitude of the ascending node (radian),
         :math:`\omega` the argument of periapsis (radian), and
-        :math:`\theta` the true anomaly (radian)
-
-        coordinates = "TLE" (Two-Line Elements [2]_), initiates using input vector
+        :math:`\theta` the true anomaly (radian).
+
+        Coordinates = "TLE" (Two-Line Elements [1]_), initiates using input vector
 
             .. math::
 
@@ -103,7 +93,7 @@
         instance the metadata must conform to the TLE standard format [2]_ and be included in the
         metadata dictionary as 'line_1' and 'line_2'.
 
-        coordinates = "Equinoctial" (equinoctial elements [3]_),
+        Coordinates = "Equinoctial" (equinoctial elements [2]_),
 
             .. math::
 
@@ -114,27 +104,25 @@
         :math:`k` is the vertical component of the eccentricity (unitless),
         :math:`q` is the horizontal component of the inclination (radian),
         :math:`k` is the vertical component of the inclination (radian),
-        :math:`\lambda` is the mean longitude (radian)
+        :math:`\lambda` is the mean longitude (radian).
 
 
     References
     ----------
-    .. [1] Curtis, H.D. 2010, Orbital Mechanics for Engineering Students (3rd Ed), Elsevier
-           Aerospace Engineering Series
-
-    .. [2] NASA, Definition of Two-line Element Set Coordinate System, [spaceflight.nasa.gov](
+    .. [1] NASA, Definition of Two-line Element Set Coordinate System, [spaceflight.nasa.gov](
            https://spaceflight.nasa.gov/realdata/sightings/SSapplications/Post/JavaSSOP/
            SSOP_Help/tle_def.html)
 
-    .. [3] Broucke, R. A. & Cefola, P. J. 1972, Celestial Mechanics, Volume 5, Issue 3, pp. 303-310
+    .. [2] Broucke, R. A. & Cefola, P. J. 1972, Celestial Mechanics, Volume 5, Issue 3, pp. 303-310
 
     """
 
-    coordinates: Enum = Property(default=CoordinateSystem.CARTESIAN,
-                                 doc="The parameterisation used on initiation. Acceptable values "
-                                     "are 'CARTESIAN' (default), 'KEPLERIAN', 'TLE', or "
-                                     "'EQUINOCTIAL'. All other inputs will return errors. Will "
-                                     "accept string inputs.")
+    coordinates: CoordinateSystem = Property(
+        default=CoordinateSystem.CARTESIAN,
+        doc="The parameterisation used on initiation. Acceptable values "
+            "are 'CARTESIAN' (default), 'KEPLERIAN', 'TLE', or 'EQUINOCTIAL'. "
+            "All other inputs will return errors. Will accept string inputs."
+    )
 
     grav_parameter: float = Property(
         default=3.986004418e14,
@@ -142,156 +130,131 @@
             r"is :math:`3.986004418 \times 10^{14} \,` "
             r":math:`\mathrm{m}^3 \mathrm{s}^{-2}`.")
 
-    # The following nine attributes provide support for two-line element representations
-    catalogue_number: int = Property(
-        default=None, doc="NORAD Catalog Number: a unique identifier for each earth-orbiting "
-                          "artificial satellite")
-
-    classification: str = Property(
-        default=None, doc="Classification (U=Unclassified, C=Classified, S=Secret")
-
-    international_designator: str = Property(
-        default=None, doc="International designator incorporates the year of launch, launch "
-                          "number that year and place of launch.")
-
-    ballistic_coefficient: float = Property(
-        default=None, doc=r"The ballistic coefficient is the first derivative of the mean "
-                          r"motion. (units of :math:`mathrm{rad s}^{-2}`)")
-
-    second_derivative_mean_motion: float = Property(
-        default=None, doc=r"The second derivative of the mean motion. "
-                          r"(:math:`mathrm{rad s}^{-3}`)")
-
-    bstar: float = Property(
-        default=None, doc=r"The TLE drag coefficient. :math:`B* = \frac{B \rho_0}{2}` where "
-                          r":math:`\rho_0` is density of a standard atmosphere and "
-                          r":math:B = \frac{C_D A}{m}` for coefficient of drag :math:`C_D`, "
-                          r"cross-sectional area :math:`A` and mass :math:`m` is the mass.")
-
-    ephemeris_type: int = Property(
-        default=None, doc="Ephemeris type (NORAD use). Zero in distributed TLE data.")
-
-    element_set_number: int = Property(
-        default=None, doc="Element set number in the TLE. Incremented when a new TLE is "
-                          "generated for this object.")
-
-    revolution_number: int = Property(default=None, doc="Number of revolutions at the epoch")
-
-    metadata: dict = Property(default=None, doc="Dictionary containing metadata about orbit")
-
-    def __init__(self, state_vector, *args, **kwargs):
+    metadata: Mapping[Any, Any] = Property(
+        default=None, doc="Dictionary containing metadata about orbit."
+    )
+
+    def __init__(self, *args, **kwargs):
         """"""
+
+        super().__init__(*args, **kwargs)
+
         if 'coordinates' in kwargs:
             coordinates = CoordinateSystem(kwargs['coordinates'])
         else:
             coordinates = CoordinateSystem.CARTESIAN
 
         # Check to see if the initialisation is via metadata
-        if coordinates.name == 'TLE' and (state_vector is None or len(state_vector) == 0):
+        if coordinates.name == 'TLE' and \
+                (self.state_vector is None or len(self.state_vector) == 0):
             if 'metadata' in kwargs and kwargs['metadata'] is not None:
-                tle = TLEDictReader({'line_1': kwargs['metadata']['line_1'],
-                                     'line_2': kwargs['metadata']['line_2']})
-
-                state_vector = StateVector([tle.inclination, tle.longitude_of_ascending_node,
-                                            tle.eccentricity, tle.arg_periapsis, tle.mean_anomaly,
-                                            tle.mean_motion])
-                kwargs['timestamp'] = tle.epoch
-
-                super().__init__(state_vector, *args, **kwargs)
+                line1 = kwargs['metadata']['line_1']
+                line2 = kwargs['metadata']['line_2']
+
+                # Resolve the timestamp
+                year = 2000 + int(line1[17:20])
+                day = line1[20:23]
+
+                hour = float(line1[23:32]) * 24
+                fhour = int(np.floor(hour))
+
+                minu = (hour - fhour) * 60
+                fminu = int(np.floor(minu))
+
+                seco = (minu - fminu) * 60
+                fseco = int(np.floor(seco))
+
+                mics = (seco - fseco) * 1e6
+                fmics = int(np.round(mics))
+
+                timestamp = datetime.datetime.strptime(
+                    str(year) + " " + str(day) + " " + str(fhour) + " " + str(fminu) + " " +
+                    str(fseco) + " " + str(
+                        fmics), "%Y %j %H %M %S %f")
+
+                self.state_vector = StateVector([float(line2[8:16]) * np.pi / 180,
+                                                 float(line2[17:25]) * np.pi / 180,
+                                                 float('.' + line2[26:33]),
+                                                 float(line2[34:42]) * np.pi / 180,
+                                                 float(line2[43:51]) * np.pi / 180,
+                                                 float(line2[52:63]) * 2 * np.pi / 86400])
+
+                kwargs['timestamp'] = timestamp
 
             else:
                 raise TypeError("State vector and metadata cannot both be empty")
 
         # Otherwise check that the state vector is the right size
-        elif len(state_vector) != 6:
+        elif len(self.state_vector) != 6:
             raise ValueError(
-                "State vector shape should be 6x1 : got {}".format(state_vector.shape))
+                "State vector shape should be 6x1 : got {}".format(self.state_vector.shape))
 
         # Coordinate type checks
         if coordinates.name == 'CARTESIAN':
-            super().__init__(state_vector, *args, **kwargs)
+            pass
 
         elif coordinates.name == 'KEPLERIAN':
 
-            if np.less(state_vector[0], 0.0) | np.greater(state_vector[0], 1.0):
+            if np.less(self.state_vector[0], 0.0) | np.greater(self.state_vector[0], 1.0):
                 raise ValueError("Eccentricity should be between 0 and 1: got {}"
-                                 .format(state_vector[0]))
-
-            # And go ahead and initialise as previously
-            super().__init__(state_vector, *args, **kwargs)
+                                 .format(self.state_vector[0]))
 
             # Convert Keplerian elements to Cartesian
 
             # First enforce the correct type
-            state_vector[2] = Inclination(state_vector[2])
-            state_vector[3] = EclipticLongitude(state_vector[3])
-            state_vector[4] = EclipticLongitude(state_vector[4])
-            state_vector[5] = EclipticLongitude(state_vector[5])
-
-            self.state_vector = keplerian_to_rv(state_vector, grav_parameter=self.grav_parameter)
+            self.state_vector[2] = Inclination(self.state_vector[2])
+            self.state_vector[3] = EclipticLongitude(self.state_vector[3])
+            self.state_vector[4] = EclipticLongitude(self.state_vector[4])
+            self.state_vector[5] = EclipticLongitude(self.state_vector[5])
+
+            self.state_vector = keplerian_to_rv(self.state_vector,
+                                                grav_parameter=self.grav_parameter)
 
         elif coordinates.name == 'TLE':
 
-            if np.less(state_vector[2], 0.0) | np.greater(state_vector[2], 1.0):
+            if np.less(self.state_vector[2], 0.0) | np.greater(self.state_vector[2], 1.0):
                 raise ValueError("Eccentricity should be between 0 and 1: got {}"
-                                 .format(state_vector[0]))
-
-            super().__init__(state_vector, *args, **kwargs)
-
-            if 'metadata' in kwargs and kwargs['metadata']:
-                tle = TLEDictReader({'line_1': kwargs['metadata']['line_1'],
-                                     'line_2': kwargs['metadata']['line_2']})
-
-                self.catalogue_number = tle.catalogue_number
-                self.classification = tle.classification
-                self.international_designator = tle.international_designator
-                self.ballistic_coefficient = tle.ballistic_coefficient
-                self.second_derivative_mean_motion = tle.second_derivative_mean_motion
-                self.bstar = tle.bstar
-                self.ephemeris_type = tle.ephemeris_type
-                self.element_set_number = tle.element_set_number
-                self.revolution_number = tle.revolution_number
+                                 .format(self.state_vector[0]))
 
             # First enforce the correct type
-            state_vector[0] = Inclination(state_vector[0])
-            state_vector[1] = EclipticLongitude(state_vector[1])
-            state_vector[3] = EclipticLongitude(state_vector[3])
-            state_vector[4] = EclipticLongitude(state_vector[4])
+            self.state_vector[0] = Inclination(self.state_vector[0])
+            self.state_vector[1] = EclipticLongitude(self.state_vector[1])
+            self.state_vector[3] = EclipticLongitude(self.state_vector[3])
+            self.state_vector[4] = EclipticLongitude(self.state_vector[4])
 
             # Get the semi-major axis from the mean motion
-            semimajor_axis = np.cbrt(self.grav_parameter / state_vector[5] ** 2)
+            semimajor_axis = np.cbrt(self.grav_parameter / self.state_vector[5] ** 2)
 
             # True anomaly from mean anomaly
-            tru_anom = tru_anom_from_mean_anom(state_vector[4], state_vector[2])
+            tru_anom = tru_anom_from_mean_anom(self.state_vector[4], self.state_vector[2])
 
             # Use given and derived quantities to convert from Keplarian to
             # Cartesian
-            self.state_vector = keplerian_to_rv(StateVector([state_vector[2], semimajor_axis,
-                                                             state_vector[0], state_vector[1],
-                                                             state_vector[3], tru_anom]),
+            self.state_vector = keplerian_to_rv(StateVector([self.state_vector[2], semimajor_axis,
+                                                             self.state_vector[0],
+                                                             self.state_vector[1],
+                                                             self.state_vector[3], tru_anom]),
                                                 grav_parameter=self.grav_parameter)
 
         elif coordinates.name == 'EQUINOCTIAL':
 
-            if np.less(state_vector[1], -1.0) | np.greater(state_vector[1], 1.0):
+            if np.less(self.state_vector[1], -1.0) | np.greater(self.state_vector[1], 1.0):
                 raise ValueError("Horizontal Eccentricity should be between -1 "
-                                 "and 1: got {}".format(state_vector[1]))
-            if np.less(state_vector[2], -1.0) | np.greater(state_vector[2], 1.0):
+                                 "and 1: got {}".format(self.state_vector[1]))
+            if np.less(self.state_vector[2], -1.0) | np.greater(self.state_vector[2], 1.0):
                 raise ValueError("Vertical Eccentricity should be between -1 and "
-                                 "1: got {}".format(state_vector[2]))
-
-            super().__init__(state_vector, *args, **kwargs)
+                                 "1: got {}".format(self.state_vector[2]))
 
             # First enforce the correct type for mean longitude
-            state_vector[5] = EclipticLongitude(state_vector[5])
+            self.state_vector[5] = EclipticLongitude(self.state_vector[5])
 
             # Calculate the Keplarian element quantities
-            semimajor_axis = state_vector[0]
-            raan = np.arctan2(state_vector[3], state_vector[4])
-            inclination = 2 * np.arctan(state_vector[3] / np.sin(raan))
-            arg_per = np.arctan2(state_vector[1], state_vector[2]) - raan
-            mean_anomaly = state_vector[5] - arg_per - raan
-            eccentricity = state_vector[1] / (np.sin(arg_per + raan))
+            semimajor_axis = self.state_vector[0]
+            raan = np.arctan2(self.state_vector[3], self.state_vector[4])
+            inclination = 2 * np.arctan(self.state_vector[3] / np.sin(raan))
+            arg_per = np.arctan2(self.state_vector[1], self.state_vector[2]) - raan
+            mean_anomaly = self.state_vector[5] - arg_per - raan
+            eccentricity = self.state_vector[1] / (np.sin(arg_per + raan))
 
             # True anomaly from mean anomaly
             tru_anom = tru_anom_from_mean_anom(mean_anomaly, eccentricity)
@@ -331,50 +294,50 @@
         rang = self.range
         speed = self.speed
         radial_velocity = np.dot(self.state_vector[0:3].T,
-                                 self.state_vector[3:6]).item()/rang
-
-        return (1/self.grav_parameter) * ((speed**2 - self.grav_parameter/rang)
-                                          * self.state_vector[0:3] - rang *
-                                          radial_velocity *
-                                          self.state_vector[3:6])
+                                 self.state_vector[3:6]).item() / rang
+
+        return (1 / self.grav_parameter) * ((speed ** 2 - self.grav_parameter / rang)
+                                            * self.state_vector[0:3] - rang *
+                                            radial_velocity *
+                                            self.state_vector[3:6])
 
     @property
     def specific_angular_momentum(self):
-        r"""The specific angular momentum, :math:`\mathbf{h}`"""
+        r"""The specific angular momentum, :math:`\mathbf{h}`."""
         return np.cross(self.state_vector[0:3], self.state_vector[3:6], axis=0)
 
     @property
     def cartesian_state_vector(self):
         r"""The state vector :math:`X_{t_0} = [r_x, r_y, r_z, \dot{r}_x, \dot{r}_y, \dot{r}_z]^{T}`
-        in 'Primary-Centred' Inertial coordinates, equivalent to ECI in the case of the Earth
+        in 'Primary-Centred' Inertial coordinates, equivalent to ECI in the case of the Earth.
         """
         return StateVector(self.state_vector)
 
     # Some scalar quantities
     @property
     def epoch(self):
-        """The epoch, or state timestamp"""
+        """The epoch, or state timestamp."""
         return self.timestamp
 
     @property
     def range(self):
-        """The distance to object (from gravitational centre of primary)"""
+        """The distance to object (from gravitational centre of primary)."""
         return np.sqrt(np.dot(self.state_vector[0:3].T,
                               self.state_vector[0:3])).item()
 
     @property
     def speed(self):
-        """The current instantaneous speed (scalar)"""
+        """The current instantaneous speed (scalar)."""
         return np.sqrt(np.dot(self.state_vector[3:6].T,
                               self.state_vector[3:6]).item())
 
     @property
     def eccentricity(self):
-        r"""The orbital eccentricity, :math:`e \; (0 \le e \le 1)`
+        r"""The orbital eccentricity, :math:`e \; (0 \le e \le 1)`.
 
         Note
         ----
-        This version of the calculation uses a form dependent only on scalars
+        This version of the calculation uses a form dependent only on scalars.
 
         """
         # TODO Check to see which of the following is quicker/better
@@ -390,38 +353,38 @@
 
     @property
     def semimajor_axis(self):
-        """The orbital semi-major axis"""
-        return (self.mag_specific_angular_momentum**2 / self.grav_parameter) *\
-               (1 / (1 - self.eccentricity**2))
+        """The orbital semi-major axis."""
+        return (self.mag_specific_angular_momentum ** 2 / self.grav_parameter) * \
+               (1 / (1 - self.eccentricity ** 2))
 
         # Used to be this
         # return 1/((2/self.range) - (self.speed**2)/self.grav_parameter)
 
     @property
     def inclination(self):
-        r"""Orbital inclination, :math:`i \; (0 \le i < \pi)`, [rad]"""
+        r"""Orbital inclination, :math:`i \; (0 \le i < \pi)`, [rad]."""
         boldh = self.specific_angular_momentum
         h = self.mag_specific_angular_momentum
 
         # Note no quadrant ambiguity
-        return Inclination(np.arccos(np.clip(boldh[2].item()/h, -1, 1)))
+        return Inclination(np.arccos(np.clip(boldh[2].item() / h, -1, 1)))
 
     @property
     def longitude_ascending_node(self):
         r"""The longitude (or right ascension) of ascending node, :math:`\Omega \; (0 \leq \Omega <
-        2\pi)`"""
+        2\pi)`."""
         boldn = self._nodeline
         n = np.sqrt(np.dot(boldn.T, boldn).item())
 
         # Quadrant ambiguity
         if boldn[1].item() >= 0:
-            return EclipticLongitude(np.arccos(np.clip(boldn[0].item()/n, -1, 1)))
+            return EclipticLongitude(np.arccos(np.clip(boldn[0].item() / n, -1, 1)))
         else:  # boldn[1].item() < 0:
-            return EclipticLongitude(2*np.pi - np.arccos(np.clip(boldn[0].item()/n, -1, 1)))
+            return EclipticLongitude(2 * np.pi - np.arccos(np.clip(boldn[0].item() / n, -1, 1)))
 
     @property
     def argument_periapsis(self):
-        r"""The argument of periapsis, :math:`\omega \; (0 \le \omega < 2\pi)` in radians"""
+        r"""The argument of periapsis, :math:`\omega \; (0 \le \omega < 2\pi)` in radians."""
         boldn = self._nodeline
         n = np.sqrt(np.dot(boldn.T, boldn).item())
         bolde = self._eccentricity_vector
@@ -439,12 +402,12 @@
             return EclipticLongitude(np.arccos(np.clip(np.dot(boldn.T, bolde).item() /
                                                        (n * self.eccentricity), -1, 1)))
         else:  # bolde[2].item() < 0:
-            return EclipticLongitude(2*np.pi - np.arccos(np.clip(np.dot(boldn.T, bolde).item() /
-                                                                 (n * self.eccentricity), -1, 1)))
+            return EclipticLongitude(2 * np.pi - np.arccos(np.clip(
+                np.dot(boldn.T, bolde).item() / (n * self.eccentricity), -1, 1)))
 
     @property
     def true_anomaly(self):
-        r"""The true anomaly, :math:`\theta \; (0 \le \theta < 2\pi)` in radians"""
+        r"""The true anomaly, :math:`\theta \; (0 \le \theta < 2\pi)` in radians."""
         # Resolve the quadrant ambiguity.The clip function is required to
         # mitigate against floating-point errors which push the ratio outside
         # the -1,1 region.
@@ -456,13 +419,13 @@
                 np.dot(self._eccentricity_vector.T / self.eccentricity, self.state_vector[0:3] /
                        self.range).item(), -1, 1)))
         else:  # radial_velocity < 0:
-            return EclipticLongitude(2*np.pi - np.arccos(np.clip(
+            return EclipticLongitude(2 * np.pi - np.arccos(np.clip(
                 np.dot(self._eccentricity_vector.T / self.eccentricity, self.state_vector[0:3] /
                        self.range).item(), -1, 1)))
 
     @property
     def eccentric_anomaly(self):
-        r"""The eccentric anomaly, :math:`E \; (0 \le E < 2\pi)` in radians
+        r"""The eccentric anomaly, :math:`E \; (0 \le E < 2\pi)` in radians.
 
         Note
         ----
@@ -474,11 +437,11 @@
         return EclipticLongitude(np.remainder(2 * np.arctan(np.sqrt((1 - self.eccentricity) /
                                                                     (1 + self.eccentricity)) *
                                                             np.tan(self.true_anomaly / 2)),
-                                              2*np.pi))
+                                              2 * np.pi))
 
     @property
     def mean_anomaly(self):
-        r"""Mean anomaly, :math:`M \; (0 \le M < 2\pi`), in radians
+        r"""Mean anomaly, :math:`M \; (0 \le M < 2\pi`), in radians.
 
         Note
         ----
@@ -492,19 +455,19 @@
 
     @property
     def period(self):
-        """Orbital period, :math:`T` ([time])"""
+        """Orbital period, :math:`T` ([time])."""
         return ((2 * np.pi) / np.sqrt(self.grav_parameter)) * \
             np.power(self.semimajor_axis, 3 / 2)
 
     @property
     def mean_motion(self):
-        r"""The mean motion, :math:`\frac{2 \pi}{T}`, where :math:`T` is the period, (rad / [time])
+        r"""The mean motion, :math:`\frac{2 \pi}{T}`, where :math:`T` is the period, (rad / [time]).
         """
         return 2 * np.pi / self.period
 
     @property
     def mag_specific_angular_momentum(self):
-        """The magnitude of the specific angular momentum, :math:`h`"""
+        """The magnitude of the specific angular momentum, :math:`h`."""
         boldh = self.specific_angular_momentum
         return np.sqrt(np.dot(boldh.T, boldh).item())
 
@@ -514,13 +477,13 @@
 
     @property
     def specific_orbital_energy(self):
-        r"""Specific orbital energy (:math:`\frac{-GM}{2a}`)"""
+        r"""Specific orbital energy (:math:`\frac{-GM}{2a}`)."""
         return -self.grav_parameter / (2 * self.semimajor_axis)
 
     @property
     def equinoctial_h(self):
         r"""The horizontal component of the eccentricity in equinoctial coordinates is
-        :math:`h = e \sin (\omega + \Omega)`"""
+        :math:`h = e \sin (\omega + \Omega)`."""
 
         return self.eccentricity * np.sin(self.argument_periapsis +
                                           self.longitude_ascending_node)
@@ -528,7 +491,7 @@
     @property
     def equinoctial_k(self):
         r"""The vertical component of the eccentricity in equinoctial coordinates is
-        :math:`k = e \cos (\omega + \Omega)`"""
+        :math:`k = e \cos (\omega + \Omega)`."""
 
         return self.eccentricity * np.cos(self.argument_periapsis +
                                           self.longitude_ascending_node)
@@ -536,19 +499,19 @@
     @property
     def equinoctial_p(self):
         r"""The horizontal component of the inclination in equinoctial coordinates is
-        :math:`p = \tan (i/2) \sin \Omega`"""
-        return np.tan(self.inclination/2) * \
+        :math:`p = \tan (i/2) \sin \Omega`."""
+        return np.tan(self.inclination / 2) * \
             np.sin(self.longitude_ascending_node)
 
     @property
     def equinoctial_q(self):
         r"""The vertical component of the inclination in equinoctial coordinates is
-        :math:`q = \tan (i/2) \cos \Omega`"""
+        :math:`q = \tan (i/2) \cos \Omega`."""
         return np.tan(self.inclination / 2) * np.cos(self.longitude_ascending_node)
 
     @property
     def mean_longitude(self):
-        r"""The mean longitude, defined as :math:`\lambda = M_0 + \omega + \Omega` (rad)"""
+        r"""The mean longitude, defined as :math:`\lambda = M_0 + \omega + \Omega` (rad)."""
         return EclipticLongitude(self.mean_anomaly + self.argument_periapsis +
                                  self.longitude_ascending_node)
 
@@ -559,13 +522,13 @@
         where :math:`e` is the orbital eccentricity (unitless), :math:`a` the semi-major axis
         ([length]), :math:`i` the inclination (radian), :math:`\Omega` is the longitude of the
         ascending node (radian), :math:`\omega` the argument of periapsis (radian), and
-        :math:`\theta` the true anomaly (radian)"""
+        :math:`\theta` the true anomaly (radian)."""
         return StateVector(np.array([[self.eccentricity],
-                           [self.semimajor_axis],
-                           [self.inclination],
-                           [self.longitude_ascending_node],
-                           [self.argument_periapsis],
-                           [self.true_anomaly]]))
+                                     [self.semimajor_axis],
+                                     [self.inclination],
+                                     [self.longitude_ascending_node],
+                                     [self.argument_periapsis],
+                                     [self.true_anomaly]]))
 
     @property
     def two_line_element(self):
@@ -573,13 +536,13 @@
         :math:`i` the inclination (radian) :math:`\Omega` is the longitude of the ascending node
         (radian), :math:`e` is the orbital eccentricity (unitless), :math:`\omega` the argument of
         periapsis (radian), :math:`M_0` the mean anomaly (radian) :math:`n` the mean motion
-        (rad/[time]) [2]_"""
+        (rad/[time]). [2]_"""
         return StateVector(np.array([[self.inclination],
-                           [self.longitude_ascending_node],
-                           [self.eccentricity],
-                           [self.argument_periapsis],
-                           [self.mean_anomaly],
-                           [self.mean_motion]]))
+                                     [self.longitude_ascending_node],
+                                     [self.eccentricity],
+                                     [self.argument_periapsis],
+                                     [self.mean_anomaly],
+                                     [self.mean_motion]]))
 
     @property
     def equinoctial_elements(self):
@@ -587,76 +550,40 @@
         semi-major axis ([length]), :math:`h` and :math:`k` are the horizontal and vertical
         components of the eccentricity respectively (unitless), :math:`p` and :math:`q` are the
         horizontal and vertical components of the inclination respectively (radian) and
-        :math:`\lambda` is the mean longitude (radian) [3]_
+        :math:`\lambda` is the mean longitude (radian). [3]_
         """
         return StateVector(np.array([[self.semimajor_axis],
-                           [self.equinoctial_h],
-                           [self.equinoctial_k],
-                           [self.equinoctial_p],
-                           [self.equinoctial_q],
-                           [self.mean_longitude]]))
-
-    @property
-    def tle_dict(self):
-        """Return the two-line elements as metadata. There's considerable variability within
-        distributed TLE catalogues with inconsistent leading 0s, leading + signs and signs of
-        zero exponents. This method tries to follow the practice in more recent CelesTrak TLEs and
-        returns no leading 0, removes leading + signs and fixes the sign of zero exponents as +.
-        Note that this means that checksums occasionally don't match.
-        """
-
-        def _tlefmt1(number):
-            """TLE format for ballistic coefficient. Drops leading 0 but retains decimal point"""
-            nstr = f"{number:8.8f}"
-            if number < 0:
-                return nstr[0] + nstr[2:]
-            else:
-                return ' ' + nstr[1:]
-
-        def _tlefmt2(number):
-            """TLE format for second derivative mean motion and B*"""
-            if number == 0:
-                return ' 00000+0'
-            else:
-                nstr = '{:5.5e}'.format(number)
-                mantissa, exponent = nstr.split("e")
-                outstr = f"{float(mantissa) / 10:5.5f}" + f"{int(exponent) + 1:+1.0f}"
-                if number < 0:
-                    return outstr[0] + outstr[3:]
-                else:
-                    return ' ' + outstr[2:]
-
-        tst = self.timestamp
-        timest = str(tst.year)[2:4] + str(tst.timetuple().tm_yday + tst.hour / 24 + tst.minute /
-                                          (60 * 24) + tst.second / (3600 * 24) + tst.microsecond /
-                                          (1e6 * 3600 * 24))
-
-        line1 = "1 " + f"{self.catalogue_number:5}" + self.classification + ' ' + \
-                f"{self.international_designator:8}" + ' ' + f"{float(timest):014.8f}" + ' ' + \
-                _tlefmt1(self.ballistic_coefficient/(4 * np.pi) * 86400**2) + ' ' + \
-                _tlefmt2(self.second_derivative_mean_motion/(6 * np.pi) * 86400**3) + ' ' + \
-                _tlefmt2(self.bstar * 6.371e6) + ' ' + f"{self.ephemeris_type:1}" + ' ' + \
-                f"{self.element_set_number:4}"
-
-        line2 = "2 " + f"{self.catalogue_number:5}" + ' ' + f"{self.inclination*180/np.pi:8.4f}" \
-                + ' ' + f"{self.longitude_ascending_node*180/np.pi:8.4f}" + ' ' \
-                + f"{self.eccentricity:7.7f}"[2:] + ' ' \
-                + f"{self.argument_periapsis*180/np.pi:8.4f}" + ' ' \
-                + f"{self.mean_anomaly*180/np.pi:8.4f}" + ' ' \
-                + f"{self.mean_motion/(2*np.pi) *3600*24:11.8f}" + f"{self.revolution_number:5.0f}"
-
-        line1 = line1 + str(TLEDictReader.checksum(line1))
-        line2 = line2 + str(TLEDictReader.checksum(line2))
-
-        return {'line_1': line1, 'line_2': line2}
-
-
-class GaussianOrbitalState(GaussianState, OrbitalState):
+                                     [self.equinoctial_h],
+                                     [self.equinoctial_k],
+                                     [self.equinoctial_p],
+                                     [self.equinoctial_q],
+                                     [self.mean_longitude]]))
+
+
+class OrbitalState(Orbital, State):
+    r"""The orbital state class which inherits from :class:`~.Orbital` and :class:`~.State`.
+
+    The :attr:`state_vector` is held as :math:`[\mathbf{r}, \dot{\mathbf{r}}]`, the "Orbital State
+    Vector" (as traditionally understood in orbital mechanics), where :math:`\mathbf{r}` is the
+    (3D) Cartesian position in the primary-centered inertial frame, while :math:`\dot{\mathbf{r}}`
+    is the corresponding velocity vector. All methods provided by :class:`~.Orbital` are available.
+    Formulae for conversions are generally found in, or derived from [3]_.
+
+
+
+    References
+    ----------
+    .. [3] Curtis, H.D. 2010, Orbital Mechanics for Engineering Students (3rd Ed), Elsevier
+           Aerospace Engineering Series
+    """
+
+
+class GaussianOrbitalState(Orbital, GaussianState):
     """An orbital state for use in Kalman filters (and perhaps elsewhere). Inherits from
-    GaussianState so has covariance matrix. As no checks on the validity of the covariance
+    GaussianState so has a covariance matrix. As no checks on the validity of the covariance
     matrix are made, care should be exercised in its use. The propagator will generally require
     a particular coordinate reference which must be understood.
 
-    All methods provided by OrbitalState are available.
+    All methods provided by :class:`~.Orbital` are available.
 
     """