<<<<<<< HEAD
# -*- coding: utf-8 -*-
from collections.abc import Sequence, Iterator
=======
from collections.abc import Sequence
>>>>>>> d9681261

import numpy as np


class Matrix(np.ndarray):
    """Matrix wrapper for :class:`numpy.ndarray`

    This class returns a view to a :class:`numpy.ndarray` It's called same as
    to :func:`numpy.asarray`.
    """

    def __new__(cls, *args, **kwargs):
        array = np.asarray(*args, **kwargs)
        return array.view(cls)

    def __array_wrap__(self, array):
        return self._cast(array)

    @classmethod
    def _cast(cls, val):
        # This tries to cast the result as either a StateVector or Matrix type if applicable.
        if isinstance(val, np.ndarray):
            if val.ndim == 2 and val.shape[1] == 1:
                return val.view(StateVector)
            else:
                return val.view(Matrix)
        else:
            return val

    def __array_ufunc__(self, ufunc, method, *inputs, **kwargs):
        if ufunc in (np.isfinite, np.matmul):
            # Custom types break here, so simply convert to floats.
            inputs = [np.asfarray(input_) if isinstance(input_, Matrix) else input_
                      for input_ in inputs]
        else:
            # Change to standard ndarray
            inputs = [np.asarray(input_) if isinstance(input_, Matrix) else input_
                      for input_ in inputs]
        if 'out' in kwargs:
            kwargs['out'] = tuple(np.asarray(out) if isinstance(out, Matrix) else out
                                  for out in kwargs['out'])

        result = super().__array_ufunc__(ufunc, method, *inputs, **kwargs)
        if result is NotImplemented:
            return NotImplemented
        else:
            return self._cast(result)


class StateVector(Matrix):
    r"""State vector wrapper for :class:`numpy.ndarray`

    This class returns a view to a :class:`numpy.ndarray`, but ensures that
    its initialised as an :math:`N \times 1` vector. It's called same as
    :func:`numpy.asarray`. The StateVector will attempt to convert the data
    given to a :math:`N \times 1` vector if it can easily be done. E.g.,
    ``StateVector([1., 2., 3.])``, ``StateVector ([[1., 2., 3.,]])``, and
    ``StateVector([[1.], [2.], [3.]])`` will all return the same 3x1 StateVector.

    It also overrides the behaviour of indexing such that my_state_vector[1] returns the second
    element (as `int`, `float` etc), rather than a StateVector of size (1, 1) as would be the case
    without this override. Behaviour of indexing with lists, slices or other indexing is
    unaffected (as you would expect those to return StateVectors). This override avoids the need
    for client to specifically index with zero as the second element (`my_state_vector[1, 0]`) to
    get a native numeric type. Iterating through the StateVector returns a sequence of numbers,
    rather than a sequence of 1x1 StateVectors. This makes the class behave as would be expected
    and avoids 'gotchas'.

    Note that code using the pattern `my_state_vector[1, 0]` will continue to work.

    When slicing would result in return of a invalid shape for a StateVector (i.e. not `(n, 1)`)
    then a :class:`~.Matrix` view will be returned.

    .. note ::
        It is not recommended to use a StateVector for indexing another vector. Doing so will lead
        to unexpected effects. Use a :class:`tuple`, :class:`list` or :class:`np.ndarray` for this.
    """

    def __new__(cls, *args, **kwargs):
        array = np.asarray(*args, **kwargs)
        # For convenience handle shapes that can be easily converted in a
        # Nx1 shape
        if array.ndim == 1:
            array = array.reshape((array.shape[0], 1))
        elif array.ndim == 2 and array.shape[0] == 1:
            array = array.T

        if not (array.ndim == 2 and array.shape[1] == 1):
            raise ValueError(
                "state vector shape should be Nx1 dimensions: got {}".format(
                    array.shape))
        return array.view(cls)

    def __getitem__(self, item):
        # If item has two elements, it is a tuple and should be left alone.
        # If item is a slice object, or an ndarray, we would expect a StateVector returned,
        #   so leave it alone.
        # If item is an int, we would expected a number returned, so we should append 0  to the
        #   item and extract the first (and only) column
        # Note that an ndarray of ints is an instance of int
        #   i.e. isinstance(np.array([1]), int) == True
        if isinstance(item, int):
            item = (item, 0)
        # Cast here, so StateVector isn't returned with invalid shape (e.g. (n, ))
        return self._cast(super().__getitem__(item))

    def __setitem__(self, key, value):
        if isinstance(key, int):
            key = (key, 0)
        return super().__setitem__(key, value)

    def flatten(self, *args, **kwargs):
        return self._cast(super().flatten(*args, **kwargs))

    def ravel(self, *args, **kwargs):
        return self._cast(super().ravel(*args, **kwargs))


class StateVectors(Matrix):
    """Wrapper for :class:`numpy.ndarray for multiple State Vectors`

    This class returns a view to a :class:`numpy.ndarray` that is in shape
    (num_dimensions, num_components), customising some numpy functions to ensure
    custom types are handled correctly. This can be initialised by a sequence
    type (list, tuple; not array) that contains :class:`StateVector`, otherwise
    it's called same as :func:`numpy.asarray`.
    """

    def __new__(cls, states, *args, **kwargs):
        if isinstance(states, Sequence) and not isinstance(states, np.ndarray):
            if isinstance(states[0], StateVector):
                return np.hstack(states).view(cls)
        array = np.asarray(states, *args, **kwargs)
        if array.shape[1] == 1:
            return array.view(StateVector)
        return array.view(cls)

    def __iter__(self):
        statev_gen = super(StateVectors, self.T).__iter__()
        for statevector in statev_gen:
            yield StateVector(statevector)
<<<<<<< HEAD
    
=======

    def __getitem__(self, item):
        return self._cast(super().__getitem__(item))

>>>>>>> d9681261
    @classmethod
    def _cast(cls, val):
        out = super()._cast(val)
        if type(out) == Matrix and out.ndim == 2:
            # Assume still set of State Vectors
            return out.view(StateVectors)
        else:
            return out

    def __array_function__(self, func, types, args, kwargs):
        if func is np.average:
            return self._average(*args, **kwargs)
        elif func is np.mean:
            return self._mean(*args, **kwargs)
        elif func is np.cov:
            return self._cov(*args, **kwargs)
        else:
            return super().__array_function__(func, types, args, kwargs)

    @staticmethod
    def _mean(state_vectors, axis=None, dtype=None, out=None, keepdims=np._NoValue):
        if state_vectors.dtype != np.object_:
            # Can just use standard numpy mean if not using custom objects
            return np.mean(axis, dtype, out, keepdims)
        elif axis == 1 and out is None:
            state_vector = np.average(state_vectors, axis)
            if dtype:
                return state_vector.astype(dtype)
            else:
                return state_vector
        else:
            return NotImplemented

    @staticmethod
    def _average(state_vectors, axis=None, weights=None, returned=False):
        if state_vectors.dtype != np.object_:
            # Can just use standard numpy averaging if not using custom objects
            state_vector = np.average(np.asarray(state_vectors), axis=axis, weights=weights)
            # Convert type as may have type of weights
            state_vector = StateVector(state_vector.astype(np.float_, copy=False))
        elif axis == 1:  # Need to handle special cases of averaging potentially
            state_vector = StateVector(
                np.empty((state_vectors.shape[0], 1), dtype=state_vectors.dtype))
            for dim, row in enumerate(np.asarray(state_vectors)):
                type_ = type(row[0])  # Assume all the same type
                if hasattr(type_, 'average'):
                    # Check if type has custom average method
                    state_vector[dim, 0] = type_.average(row, weights=weights)
                else:
                    # Else use numpy built in, converting to float array
                    state_vector[dim, 0] = type_(np.average(np.asfarray(row), weights=weights))
        else:
            return NotImplemented

        if returned:
            return state_vector, np.sum(weights)
        else:
            return state_vector

    @staticmethod
    def _cov(state_vectors, y=None, rowvar=True, bias=False, ddof=None, fweights=None,
             aweights=None):

        if state_vectors.dtype != np.object_:
            # Can just use standard numpy averaging if not using custom objects
            cov = np.cov(np.asarray(state_vectors), y, rowvar, bias, ddof, fweights, aweights)
        elif y is None and rowvar and not bias and ddof == 0 and fweights is None:
            # Only really handle simple usage here
            avg, w_sum = np.average(state_vectors, axis=1, weights=aweights, returned=True)

            X = np.asfarray(state_vectors - avg)
            if aweights is None:
                X_T = X.T
            else:
                X_T = (X*np.asfarray(aweights)).T
            cov = X @ X_T.conj()
            cov *= np.true_divide(1, float(w_sum))
        else:
            return NotImplemented
        return CovarianceMatrix(np.atleast_2d(cov))


class CovarianceMatrix(Matrix):
    """Covariance matrix wrapper for :class:`numpy.ndarray`.

    This class returns a view to a :class:`numpy.ndarray`, but ensures that
    its initialised at a *NxN* matrix. It's called similar to
    :func:`numpy.asarray`.
    """

    def __new__(cls, *args, **kwargs):
        array = np.asarray(*args, **kwargs)
        if not array.ndim == 2:
            raise ValueError("Covariance should have ndim of 2: got {}"
                             "".format(array.ndim))
        return array.view(cls)


class PrecisionMatrix(Matrix):
    """Precision matrix. This is the matrix inverse of a covariance matrix.

    This class returns a view to a :class:`numpy.ndarray`, but ensures that
    its initialised as an *NxN* matrix. It's called similar to
    :func:`numpy.asarray`.
    """

    def __new__(cls, *args, **kwargs):
        array = np.asarray(*args, **kwargs)
        if not array.ndim == 2:
            raise ValueError("Information matrix should have ndim of 2: got {}"
                             "".format(array.ndim))
        return array.view(cls)

    # TODO: ensure positive definiteness on initiation?

    # TODO: overwrite/provide the inverse function to return a covariance matrix<|MERGE_RESOLUTION|>--- conflicted
+++ resolved
@@ -1,9 +1,4 @@
-<<<<<<< HEAD
-# -*- coding: utf-8 -*-
-from collections.abc import Sequence, Iterator
-=======
 from collections.abc import Sequence
->>>>>>> d9681261
 
 import numpy as np
 
@@ -145,14 +140,10 @@
         statev_gen = super(StateVectors, self.T).__iter__()
         for statevector in statev_gen:
             yield StateVector(statevector)
-<<<<<<< HEAD
-    
-=======
 
     def __getitem__(self, item):
         return self._cast(super().__getitem__(item))
 
->>>>>>> d9681261
     @classmethod
     def _cast(cls, val):
         out = super()._cast(val)
