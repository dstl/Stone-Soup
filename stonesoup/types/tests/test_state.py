--- conflicted
+++ resolved
@@ -452,11 +452,7 @@
     assert str(state) == "P(0) = 0.25,\nP(1) = 0.3,\nP(2) = 0.45"
 
     # Test category
-<<<<<<< HEAD
-    assert state.category == 'yellow'
-=======
     assert state.category == '2'
->>>>>>> 5c937ad7
 
 
 def test_composite_state_timestamp():
