import copy
from functools import partial

import numpy as np

from ..base import Property
from ..functions import (gauss2sigma, unscented_transform, cub_points_and_tf)
from ..models.base import LinearModel
from ..models.transition.base import TransitionModel
<<<<<<< HEAD
from ..models.transition.linear import LinearGaussianTransitionModel, LinearTransitionModel
from ..functions import gauss2sigma, unscented_transform
=======
from ..models.transition.linear import LinearGaussianTransitionModel
from ..types.multihypothesis import MultipleHypothesis
from ..types.prediction import Prediction
from ..types.state import GaussianState
from ..types.update import Update
from .base import Smoother
>>>>>>> 026ea3cf


class KalmanSmoother(Smoother):
    r"""
    The linear-Gaussian or Rauch-Tung-Striebel smoother, colloquially the Kalman smoother [1]_. The
    transition model is therefore linear-Gaussian. No control model is currently implemented.

    TODO: Include a control model

    The smooth function undertakes the backward algorithm on a :class:`~.Track()` object. This is
    done by starting at the final index in the track, :math:`K` and proceeding from
    :math:`K \rightarrow 1` via:

    .. math::

        \mathbf{x}_{k|k-1} &= F_{k} \mathbf{x}_{k-1}

        P_{k|k-1} &= F_{k} P_{k-1} F_{k}^T + Q_{k}

        G_k &= P_{k-1} F_{k}^T P_{k|k-1}^{-1}

        \mathbf{x}_{k-1}^s &= \mathbf{x}_{k-1} + G_k (\mathbf{x}_{k}^s - \mathbf{x}_{k|k-1})

        P_{k-1}^s &= P_{k-1} + G_k (P_{k}^s - P_{k|k-1}) G_k^T

    where :math:`\mathbf{x}_{K}^s = \mathbf{x}_{K}` and :math:`P_K^s = P_K`.

    The predicted state vector and covariance are retrieved from the Track via predicted state or
    updated state via the links therein. Note that this means that the first two equations are not
    calculated, the results merely retrieved. This smoother is therefore strictly Kalman only in
    the backward portion. The prediction might have come by any number of means. If present, the
    transition model (providing :math:`F` and :math:`Q`) in the prediction is used. This allows for
    a dynamic transition model (i.e. one that changes with :math:`k`). Otherwise, the (static)
    transition model is used, defined on smoother initialisation.

    References

    .. [1] Särkä S. 2013, Bayesian filtering and smoothing, Cambridge University Press

    """

    transition_model: LinearGaussianTransitionModel = Property(
        doc="The transition model. The :meth:`smooth` function will initially look for a "
        "transition model in the prediction. If that is not found then this one is used."
    )

    def _prediction(self, state):
        """Return the predicted state, either from the prediction directly, or from the attached
        hypothesis if the queried state is an Update. If not a :class:`~.GaussianStatePrediction`
        or :class:`~.GaussianStateUpdate` a :class:`~.TypeError` is thrown.

        Parameters
        ----------
        state : :class:`~.GaussianStatePrediction` or :class:`~.GaussianStateUpdate`

        Returns
        -------
         : :class:`~.GaussianStatePrediction`
            The prediction associated with the prediction (i.e. itself), or the prediction from the
            hypothesis used to generate an update.
        """
        if isinstance(state, Prediction) and isinstance(state, GaussianState):
            return state
        elif isinstance(state, Update) and isinstance(state, GaussianState):
            if isinstance(state.hypothesis, MultipleHypothesis):
                predictions = {hypothesis.prediction for hypothesis in state.hypothesis}
                if len(predictions) == 1:
                    # One predictions, this is fine to use.
                    return predictions.pop()
                else:
                    # Multiple predictions, so can't process this.
                    raise ValueError(
                        "Track has MultipleHypothesis updates with multiple predictions."
                    )
            else:
                return state.hypothesis.prediction
        else:
            raise TypeError(
                "States must be GaussianStatePredictions or GaussianStateUpdates."
            )

    def _transition_model(self, prediction):
        """If it exists, return the transition model from the prediction associated with input
        state. If that doesn't exist then use the (static) transition model defined by the
        smoother.

        Parameters
        ----------
        prediction : :class:`~.GaussianStatePrediction` or :class:`~.GaussianStateUpdate`

        Returns
        -------
         : :class:`~.TransitionModel`
            The transition model to be associated with state
        """
        # Is there a transition model linked to the prediction?
        transition_model = getattr(prediction, "transition_model", None)
        if transition_model is None:
            transition_model = self.transition_model

        return transition_model

    def _transition_matrix(self, state, transition_model, **kwargs):
        """Return the transition matrix

        Parameters
        ----------
        state : :class:`~.State`
            The input state (to check for a linked prediction)
        transition_model : :class:`~.TransitionModel`
            The transition model to be applied to state
        **kwargs
            These are passed to the :meth:`matrix()` function

        Returns
        -------
         : :class:`numpy.ndarray`
            The transition matrix
        """
        return transition_model.matrix(**kwargs)

    def _smooth_gain(self, state, prediction, **kwargs):
        """Calculate the smoothing gain

        Parameters
        ----------
        state : :class:`~.State`
            The input state
        prediction : :class:`~.GaussianStatePrediction`
            The prediction (from the subsequent state)

        Returns
        -------
         : Matrix
            The smoothing gain

        """
        return (
            state.covar
            @ self._transition_matrix(
                state, self._transition_model(prediction), **kwargs
            ).T
            @ np.linalg.inv(prediction.covar)
        )

    def smooth(self, track, **kwargs):
        """
        Perform the backward recursion to smooth the track.

        Parameters
        ----------
        track : :class:`~.Track`
            The input track.

        Returns
        -------
         : :class:`~.Track`
            Shallow copy of input track with smoothed states

        """
        try:
            self._prediction(track[0])
            start = 0
        except (ValueError, TypeError):
            start = 1

        subsq_state = track[-1]
        smoothed_states = [subsq_state]
        for state in reversed(track[start:-1]):

            # Delta t
            time_interval = subsq_state.timestamp - state.timestamp

            # Retrieve the prediction from the subsequent (k+1th) timestep accessed previously
            prediction = self._prediction(subsq_state)
            # The smoothing gain, mean and covariance
            ksmooth_gain = self._smooth_gain(
                state, prediction, time_interval=time_interval, **kwargs
            )
            smooth_mean = state.state_vector + ksmooth_gain @ (
                subsq_state.state_vector - prediction.state_vector
            )
            smooth_covar = (
                state.covar
                + ksmooth_gain @ (subsq_state.covar - prediction.covar) @ ksmooth_gain.T
            )

            # Create a new type called SmoothedState?

            subsq_state = type(state).from_state(state, smooth_mean, smooth_covar)

            smoothed_states.insert(0, subsq_state)

        if start == 1:
            smoothed_states.insert(0, track[0])

        # Shallow copy existing track, overwriting states
        smoothed_track = copy.copy(track)
        smoothed_track.states = smoothed_states
        return smoothed_track


class ExtendedKalmanSmoother(KalmanSmoother):
    r"""The extended version of the Kalman smoother. The equations are modified slightly,
    analogously to the extended Kalman filter,

    .. math::

        \mathbf{x}_{k|k-1} &= f_{k} (\mathbf{x}_{k-1})

        F_k &\approx J_f (\mathbf{x}_{k-1})

    where :math:`J_f (\mathbf{x}_{k-1})` is the Jacobian matrix evaluated at
    :math:`\mathbf{x}_{k-1}`. The rest of the calculation proceeds as with the Kalman smoother.

    In fact the first equation isn't calculated -- it's presumed to have been undertaken by a
    filter when building the track; similarly for the predicted covariance. In practice, the only
    difference between this and the Kalman smoother is in the use of the linearised transition
    matrix to calculate the smoothing gain.

    """

    transition_model: TransitionModel = Property(doc="The transition model to be used.")

    def _transition_matrix(
        self, state, transition_model, linearisation_point=None, **kwargs
    ):
        r"""Returns the transition matrix, a matrix if the model is linear, or
        approximated as Jacobian otherwise.
        Parameters
        ----------
        state : :class:`~.State`
            :math:`\mathbf{x}_{k-1}`
        transition_model : :class:`~.TransitionModel`
            transition model to be applied to state
        linearisation_point : :class:`~State`, optional
            State to linearise over. Default `None` where state will be used.
        **kwargs : various, optional
            These are passed to :meth:`~.TransitionModel.matrix` or
            :meth:`~.TransitionModel.jacobian`
        Returns
        -------
        : :class:`numpy.ndarray`
            The transition matrix, :math:`F_k`, if linear (i.e.
            :meth:`TransitionModel.matrix` exists, or
            :meth:`~.TransitionModel.jacobian` if not)
        """
        if isinstance(transition_model, LinearModel):
            return transition_model.matrix(**kwargs)
        else:
            if linearisation_point is None:
                linearisation_point = state
            return transition_model.jacobian(linearisation_point, **kwargs)


class UnscentedKalmanSmoother(KalmanSmoother):
    r"""The unscented version of the Kalman filter. As with the parent version of the Kalman
    smoother, the mean and covariance of the prediction are retrieved from the track. The
    unscented transform is used to calculate the smoothing gain.

    """

    transition_model: TransitionModel = Property(doc="The transition model to be used.")

    alpha: float = Property(
        default=0.5, doc="Primary sigma point spread scaling parameter. Default is 0.5."
    )
    beta: float = Property(
        default=2,
        doc="Used to incorporate prior knowledge of the distribution. If the "
        "true distribution is Gaussian, the value of 2 is optimal. "
        "Default is 2",
    )
    kappa: float = Property(
        default=0,
        doc="Secondary spread scaling parameter. Default is calculated as " "3-Ns",
    )

    def _smooth_gain(self, state, prediction, time_interval, **kwargs):
        """Calculate the smoothing gain

        Parameters
        ----------
        state : :class:`~.State`
            The input state
        prediction : :class:`~.GaussianStatePrediction`
            The prediction from the subsequent timestep

        Returns
        -------
         : Matrix
            The smoothing gain

        """
        # This ensures that the time interval is correctly applied.
        transition_function = partial(
            self._transition_model(prediction).function, time_interval=time_interval
        )

        # Get the sigma points from the mean and covariance.
        sigma_point_states, mean_weights, covar_weights = gauss2sigma(
            state, self.alpha, self.beta, self.kappa
        )

        # Use the unscented transform to return the cross-covariance
        _, _, cross_covar, _, _, _ = unscented_transform(
            sigma_point_states, mean_weights, covar_weights, transition_function
        )

        return cross_covar @ np.linalg.inv(prediction.covar)


class StochasticIntegrationSmoother(KalmanSmoother):
    r"""
    The stochastic integration version of the Kalman filter.
    As with the parent version of the Kalman smoother,
    the mean and covariance of the prediction are retrieved from the track.
    The stochastic integration is used to calculate the smoothing gain.
    """

    transition_model: TransitionModel = Property(doc="The transition model to be used.")

    Nmax: int = Property(default=10, doc="maximal number of iterations of SIR")
    Nmin: int = Property(
        default=5,
        doc="minimal number of iterations of stochastic integration rule (SIR)",
    )
    Eps: float = Property(default=5e-3, doc="allowed threshold for integration error")
    SIorder: int = Property(
        default=5, doc="order of SIR (orders 1, 3, 5 are currently supported)"
    )

    def _smooth_gain(self, state, prediction, time_interval, **kwargs):
        """Calculate the smoothing gain

        Parameters
        ----------
        state : :class:`~.State`
            The input state
        prediction : :class:`~.GaussianStatePrediction`
            The prediction from the subsequent timestep
        time_interval: :class:`datetime.time_delta`
            time interval of the prediction is needed to propagate the states

<<<<<<< HEAD
        return cross_covar @ np.linalg.inv(prediction.covar)


from ..types.track import Track
from ..updater.kalman import KalmanUpdater, UnscentedKalmanUpdater
from ..functions import slr_definition
from ..models.measurement.linear import GeneralLinearGaussian
from ..types.hypothesis import SingleHypothesis
from ..predictor.kalman import AugmentedUnscentedKalmanPredictor, AugmentedKalmanPredictor
from ..models.measurement.base import MeasurementModel

class IPLSKalmanSmoother(UnscentedKalmanSmoother):
    r"""The unscented implementation of the IPLS algorithm."""

    measurement_model: MeasurementModel = Property(default=None, doc="The measurement model to be used.")
    n_iterations: int = Property(
        default=5,
        doc="Number of smoothing iterations.")

    def state_prediction_no_noise(self, state, transition_model, timestamp):
        return AugmentedUnscentedKalmanPredictor(
            beta=self.beta, kappa=self.kappa, transition_model=transition_model
        ).predict(
            prior=state,
            timestamp=timestamp
        )

    def measurement_prediction_no_noise(self, state, measurement_model):
        return UnscentedKalmanUpdater(
            beta=self.beta, kappa=self.kappa
        ).predict_measurement(
            predicted_state=state,
            measurement_model=measurement_model,
            measurement_noise=False
        )

    def smooth(self, track, **kwargs):
        """
        Execute the IPLS algorithm.

        Parameters
        ----------
        track : :class:`~.Track`
            The input track.

        Returns
        -------
         : :class:`~.Track`
            Smoothed track

        """

        # Return the original track if 0 iterations are requested
        global previous_state
        if self.n_iterations == 0:
            return track

        # A filtered track is the input to this smoother.

        # measurement_model = track[-1].hypothesis.measurement.measurement_model
        smoothed_tracks = []

        for iteration in range(self.n_iterations):

            print(f'IPLS iteration {iteration + 1} out of {self.n_iterations}')

            if iteration == 0:
                # initialising by performing sigma-point smoothing via the UKF smoother
                smoothed_track = UnscentedKalmanSmoother(transition_model=self.transition_model,
                                                         alpha=self.alpha,
                                                         beta=self.beta,
                                                         kappa=self.kappa).smooth(track)
                smoothed_tracks.append(smoothed_track)
                continue
            else:
                smoothed_track = smoothed_tracks[-1]

            track_forward = Track(track[0])  # starting the new forward track to be

            for i, current_state in enumerate(smoothed_track):

                if i == 0:
                    previous_state = track_forward[0]
                    continue

                """ Compute SLR parameters. """
                #TODO: check if any models are linear and skip linearisation
                from stonesoup.types.prediction import Prediction
                if issubclass(type(track[i]), Prediction):
                    transition_model = track[i].transition_model
                else:
                    transition_model = track[i].hypothesis.prediction.transition_model
                if transition_model is None:
                    transition_model = self.transition_model
                trans_fun = partial(
                    self.state_prediction_no_noise,
                    transition_model=transition_model,
                    timestamp=current_state.timestamp
                )

                f_matrix, a_vector, lambda_cov_matrix = slr_definition(previous_state, trans_fun, force_symmetry=True)

                "Perform linear time update"
                time_interval = current_state.timestamp-previous_state.timestamp
                if not isinstance(current_state, Prediction):
                    transition_model = track[i].hypothesis.prediction.transition_model
                else:
                    transition_model = track[i].transition_model
                    if transition_model is None:
                        transition_model = self.transition_model

                q_matrix = transition_model.covar(time_interval=time_interval)
                transition_model_linearised = LinearTransitionModel(
                    transition_matrix=f_matrix,
                    bias_value=a_vector,
                    noise_covar=lambda_cov_matrix+q_matrix
                )
                prediction_linear = AugmentedKalmanPredictor(transition_model_linearised).predict(
                    track_forward[-1], timestamp=current_state.timestamp
                )

                if not isinstance(current_state, Prediction):
                    "Perform linear data update"
                    measurement_model = current_state.hypothesis.measurement.measurement_model
                    if measurement_model is None:
                        measurement_model = self.measurement_model
                    meas_fun = partial(
                        self.measurement_prediction_no_noise,
                        measurement_model=measurement_model
                    )
                    h_matrix, b_vector, omega_cov_matrix = slr_definition(current_state, meas_fun, force_symmetry=True)

                    r_matrix = measurement_model.covar()
                    measurement_model_linearized = GeneralLinearGaussian(
                        ndim_state=measurement_model.ndim_state,
                        mapping=measurement_model.mapping,
                        meas_matrix=h_matrix,
                        bias_value=b_vector,
                        noise_covar=omega_cov_matrix+r_matrix
                    )

                    # Get the actual measurement plus its prediction for the above model using the predicted pdf
                    measurement = current_state.hypothesis.measurement
                    measurement.measurement_model = measurement_model_linearized
                    hypothesis = SingleHypothesis(prediction=prediction_linear, measurement=measurement)
                    update_linear = KalmanUpdater().update(hypothesis)
                    # restores the model (ensures visualisation is OK)
                    update_linear.hypothesis.measurement.measurement_model = measurement_model
                else:
                    "Use prediction instead of data update"
                    update_linear = prediction_linear

                # append the track with an update (that contains hypothesis and info needed for the backwards go)
                track_forward.append(update_linear)

                previous_state = current_state

            smoothed_track = KalmanSmoother(transition_model=None).smooth(track_forward)
            smoothed_tracks.append(smoothed_track)

        return smoothed_tracks[-1]
=======
        Returns
        -------
        :  :class:`numpy.ndarray`
                The smoothing gain

        """

        # - initialisation
        predMean = prediction.mean
        filtMean = state.mean
        filtVar = state.covar

        # This ensures that the time interval is correctly applied.
        transition_function = partial(
            self._transition_model(state).function, time_interval=time_interval
        )

        nx = predMean.shape[0]

        efMean = filtMean.copy()
        efVar = filtVar.copy()
        Sf = np.linalg.cholesky(efVar)
        IPxx = np.zeros((nx, nx))
        VPxx = np.zeros((nx, nx))
        N = 0  # number of iterations

        # - SIR recursion for measurement predictive moments computation
        # -- until either required number of iterations is reached or threshold is reached
        while N < self.Nmin or (N < self.Nmax and np.linalg.norm(VPxx) > self.Eps):
            N += 1
            # -- cubature points and weights computation (for standard normal PDF)
            # -- points transformation for given filtering mean and covariance matrix
            xpoints, w, fpoints = cub_points_and_tf(nx, self.SIorder, Sf,
                                                    efMean,
                                                    transition_function,
                                                    prediction)
            # Stochastic integration rule for predictive measurement
            # mean and covariance matrix
            fpoints_diff = fpoints - predMean
            xpoints_diff = xpoints - filtMean
            SumRPxx = xpoints_diff @ (fpoints_diff * np.tile(w, (nx, 1))).T
            # --- update cross-covariance matrix IPxx
            DPxx = (SumRPxx - IPxx) / N
            IPxx += DPxx
            VPxx = (N - 2) * VPxx / N + DPxx**2
        # - measurement predictive moments
        Pxxps = IPxx

        return Pxxps @ np.linalg.inv(prediction.covar)
>>>>>>> 026ea3cf
<|MERGE_RESOLUTION|>--- conflicted
+++ resolved
@@ -4,20 +4,21 @@
 import numpy as np
 
 from ..base import Property
-from ..functions import (gauss2sigma, unscented_transform, cub_points_and_tf)
+from ..functions import (gauss2sigma, unscented_transform, cub_points_and_tf, slr_definition)
 from ..models.base import LinearModel
+from ..models.measurement.base import MeasurementModel
+from ..models.measurement.linear import GeneralLinearGaussian
 from ..models.transition.base import TransitionModel
-<<<<<<< HEAD
 from ..models.transition.linear import LinearGaussianTransitionModel, LinearTransitionModel
-from ..functions import gauss2sigma, unscented_transform
-=======
-from ..models.transition.linear import LinearGaussianTransitionModel
+from ..predictor.kalman import AugmentedUnscentedKalmanPredictor, AugmentedKalmanPredictor
+from ..types.hypothesis import SingleHypothesis
 from ..types.multihypothesis import MultipleHypothesis
 from ..types.prediction import Prediction
 from ..types.state import GaussianState
+from ..types.track import Track
 from ..types.update import Update
+from ..updater.kalman import KalmanUpdater, UnscentedKalmanUpdater
 from .base import Smoother
->>>>>>> 026ea3cf
 
 
 class KalmanSmoother(Smoother):
@@ -362,169 +363,6 @@
         time_interval: :class:`datetime.time_delta`
             time interval of the prediction is needed to propagate the states
 
-<<<<<<< HEAD
-        return cross_covar @ np.linalg.inv(prediction.covar)
-
-
-from ..types.track import Track
-from ..updater.kalman import KalmanUpdater, UnscentedKalmanUpdater
-from ..functions import slr_definition
-from ..models.measurement.linear import GeneralLinearGaussian
-from ..types.hypothesis import SingleHypothesis
-from ..predictor.kalman import AugmentedUnscentedKalmanPredictor, AugmentedKalmanPredictor
-from ..models.measurement.base import MeasurementModel
-
-class IPLSKalmanSmoother(UnscentedKalmanSmoother):
-    r"""The unscented implementation of the IPLS algorithm."""
-
-    measurement_model: MeasurementModel = Property(default=None, doc="The measurement model to be used.")
-    n_iterations: int = Property(
-        default=5,
-        doc="Number of smoothing iterations.")
-
-    def state_prediction_no_noise(self, state, transition_model, timestamp):
-        return AugmentedUnscentedKalmanPredictor(
-            beta=self.beta, kappa=self.kappa, transition_model=transition_model
-        ).predict(
-            prior=state,
-            timestamp=timestamp
-        )
-
-    def measurement_prediction_no_noise(self, state, measurement_model):
-        return UnscentedKalmanUpdater(
-            beta=self.beta, kappa=self.kappa
-        ).predict_measurement(
-            predicted_state=state,
-            measurement_model=measurement_model,
-            measurement_noise=False
-        )
-
-    def smooth(self, track, **kwargs):
-        """
-        Execute the IPLS algorithm.
-
-        Parameters
-        ----------
-        track : :class:`~.Track`
-            The input track.
-
-        Returns
-        -------
-         : :class:`~.Track`
-            Smoothed track
-
-        """
-
-        # Return the original track if 0 iterations are requested
-        global previous_state
-        if self.n_iterations == 0:
-            return track
-
-        # A filtered track is the input to this smoother.
-
-        # measurement_model = track[-1].hypothesis.measurement.measurement_model
-        smoothed_tracks = []
-
-        for iteration in range(self.n_iterations):
-
-            print(f'IPLS iteration {iteration + 1} out of {self.n_iterations}')
-
-            if iteration == 0:
-                # initialising by performing sigma-point smoothing via the UKF smoother
-                smoothed_track = UnscentedKalmanSmoother(transition_model=self.transition_model,
-                                                         alpha=self.alpha,
-                                                         beta=self.beta,
-                                                         kappa=self.kappa).smooth(track)
-                smoothed_tracks.append(smoothed_track)
-                continue
-            else:
-                smoothed_track = smoothed_tracks[-1]
-
-            track_forward = Track(track[0])  # starting the new forward track to be
-
-            for i, current_state in enumerate(smoothed_track):
-
-                if i == 0:
-                    previous_state = track_forward[0]
-                    continue
-
-                """ Compute SLR parameters. """
-                #TODO: check if any models are linear and skip linearisation
-                from stonesoup.types.prediction import Prediction
-                if issubclass(type(track[i]), Prediction):
-                    transition_model = track[i].transition_model
-                else:
-                    transition_model = track[i].hypothesis.prediction.transition_model
-                if transition_model is None:
-                    transition_model = self.transition_model
-                trans_fun = partial(
-                    self.state_prediction_no_noise,
-                    transition_model=transition_model,
-                    timestamp=current_state.timestamp
-                )
-
-                f_matrix, a_vector, lambda_cov_matrix = slr_definition(previous_state, trans_fun, force_symmetry=True)
-
-                "Perform linear time update"
-                time_interval = current_state.timestamp-previous_state.timestamp
-                if not isinstance(current_state, Prediction):
-                    transition_model = track[i].hypothesis.prediction.transition_model
-                else:
-                    transition_model = track[i].transition_model
-                    if transition_model is None:
-                        transition_model = self.transition_model
-
-                q_matrix = transition_model.covar(time_interval=time_interval)
-                transition_model_linearised = LinearTransitionModel(
-                    transition_matrix=f_matrix,
-                    bias_value=a_vector,
-                    noise_covar=lambda_cov_matrix+q_matrix
-                )
-                prediction_linear = AugmentedKalmanPredictor(transition_model_linearised).predict(
-                    track_forward[-1], timestamp=current_state.timestamp
-                )
-
-                if not isinstance(current_state, Prediction):
-                    "Perform linear data update"
-                    measurement_model = current_state.hypothesis.measurement.measurement_model
-                    if measurement_model is None:
-                        measurement_model = self.measurement_model
-                    meas_fun = partial(
-                        self.measurement_prediction_no_noise,
-                        measurement_model=measurement_model
-                    )
-                    h_matrix, b_vector, omega_cov_matrix = slr_definition(current_state, meas_fun, force_symmetry=True)
-
-                    r_matrix = measurement_model.covar()
-                    measurement_model_linearized = GeneralLinearGaussian(
-                        ndim_state=measurement_model.ndim_state,
-                        mapping=measurement_model.mapping,
-                        meas_matrix=h_matrix,
-                        bias_value=b_vector,
-                        noise_covar=omega_cov_matrix+r_matrix
-                    )
-
-                    # Get the actual measurement plus its prediction for the above model using the predicted pdf
-                    measurement = current_state.hypothesis.measurement
-                    measurement.measurement_model = measurement_model_linearized
-                    hypothesis = SingleHypothesis(prediction=prediction_linear, measurement=measurement)
-                    update_linear = KalmanUpdater().update(hypothesis)
-                    # restores the model (ensures visualisation is OK)
-                    update_linear.hypothesis.measurement.measurement_model = measurement_model
-                else:
-                    "Use prediction instead of data update"
-                    update_linear = prediction_linear
-
-                # append the track with an update (that contains hypothesis and info needed for the backwards go)
-                track_forward.append(update_linear)
-
-                previous_state = current_state
-
-            smoothed_track = KalmanSmoother(transition_model=None).smooth(track_forward)
-            smoothed_tracks.append(smoothed_track)
-
-        return smoothed_tracks[-1]
-=======
         Returns
         -------
         :  :class:`numpy.ndarray`
@@ -574,4 +412,150 @@
         Pxxps = IPxx
 
         return Pxxps @ np.linalg.inv(prediction.covar)
->>>>>>> 026ea3cf
+      
+
+class IPLSKalmanSmoother(UnscentedKalmanSmoother):
+    r"""The unscented implementation of the IPLS algorithm."""
+
+    measurement_model: MeasurementModel = Property(default=None, doc="The measurement model to be used.")
+    n_iterations: int = Property(
+        default=5,
+        doc="Number of smoothing iterations.")
+
+    def state_prediction_no_noise(self, state, transition_model, timestamp):
+        return AugmentedUnscentedKalmanPredictor(
+            beta=self.beta, kappa=self.kappa, transition_model=transition_model
+        ).predict(
+            prior=state,
+            timestamp=timestamp
+        )
+
+    def measurement_prediction_no_noise(self, state, measurement_model):
+        return UnscentedKalmanUpdater(
+            beta=self.beta, kappa=self.kappa
+        ).predict_measurement(
+            predicted_state=state,
+            measurement_model=measurement_model,
+            measurement_noise=False
+        )
+
+    def smooth(self, track, **kwargs):
+        """
+        Execute the IPLS algorithm.
+
+        Parameters
+        ----------
+        track : :class:`~.Track`
+            The input track.
+
+        Returns
+        -------
+         : :class:`~.Track`
+            Smoothed track
+
+        """
+
+        # Return the original track if 0 iterations are requested
+        if self.n_iterations == 0:
+            return track
+
+        # A filtered track is the input to this smoother.
+
+        smoothed_tracks = []
+
+        for iteration in range(self.n_iterations):
+
+            if iteration == 0:
+                # initialising by performing sigma-point smoothing via the UKF smoother
+                smoothed_track = UnscentedKalmanSmoother(transition_model=self.transition_model,
+                                                         alpha=self.alpha,
+                                                         beta=self.beta,
+                                                         kappa=self.kappa).smooth(track)
+                smoothed_tracks.append(smoothed_track)
+                continue
+            else:
+                smoothed_track = smoothed_tracks[-1]
+
+            track_forward = Track(track[0])  # starting the new forward track to be
+
+            for i, current_state in enumerate(smoothed_track):
+
+                if i == 0:
+                    previous_state = track_forward[0]
+                    continue
+
+                """ Compute SLR parameters (transition). """
+                from stonesoup.types.prediction import Prediction
+                if issubclass(type(track[i]), Prediction):
+                    transition_model = track[i].transition_model
+                else:
+                    transition_model = track[i].hypothesis.prediction.transition_model
+                if transition_model is None:
+                    transition_model = self.transition_model
+                trans_fun = partial(
+                    self.state_prediction_no_noise,
+                    transition_model=transition_model,
+                    timestamp=current_state.timestamp
+                )
+                f_matrix, a_vector, lambda_cov_matrix = slr_definition(previous_state, trans_fun, force_symmetry=True)
+
+                "Perform linear time update"
+                time_interval = current_state.timestamp-previous_state.timestamp
+                if not isinstance(current_state, Prediction):
+                    transition_model = track[i].hypothesis.prediction.transition_model
+                else:
+                    transition_model = track[i].transition_model
+                    if transition_model is None:
+                        transition_model = self.transition_model
+
+                q_matrix = transition_model.covar(time_interval=time_interval)
+                transition_model_linearised = LinearTransitionModel(
+                    transition_matrix=f_matrix,
+                    bias_value=a_vector,
+                    noise_covar=lambda_cov_matrix+q_matrix
+                )
+                prediction_linear = AugmentedKalmanPredictor(transition_model_linearised).predict(
+                    track_forward[-1], timestamp=current_state.timestamp
+                )
+
+                if not isinstance(current_state, Prediction):
+                    """ Compute SLR parameters (measurement). """
+                    measurement_model = current_state.hypothesis.measurement.measurement_model
+                    if measurement_model is None:
+                        measurement_model = self.measurement_model
+                    meas_fun = partial(
+                        self.measurement_prediction_no_noise,
+                        measurement_model=measurement_model
+                    )
+                    h_matrix, b_vector, omega_cov_matrix = slr_definition(current_state, meas_fun, force_symmetry=True)
+                    r_matrix = measurement_model.covar()
+                    
+                    "Perform linear data update"
+                    measurement_model_linearized = GeneralLinearGaussian(
+                        ndim_state=measurement_model.ndim_state,
+                        mapping=measurement_model.mapping,
+                        meas_matrix=h_matrix,
+                        bias_value=b_vector,
+                        noise_covar=omega_cov_matrix+r_matrix
+                    )
+
+                    # Get the actual measurement plus its prediction for the above model using the predicted pdf
+                    measurement = current_state.hypothesis.measurement
+                    measurement.measurement_model = measurement_model_linearized
+                    hypothesis = SingleHypothesis(prediction=prediction_linear, measurement=measurement)
+                    update_linear = KalmanUpdater().update(hypothesis)
+                    # restores the model (ensures visualisation is OK)
+                    update_linear.hypothesis.measurement.measurement_model = measurement_model
+                else:
+                    "Use prediction instead of data update"
+                    update_linear = prediction_linear
+
+                # append the track with an update (that contains hypothesis and info needed for the backwards go)
+                track_forward.append(update_linear)
+
+                previous_state = current_state
+
+            smoothed_track = KalmanSmoother(transition_model=None).smooth(track_forward)
+            smoothed_tracks.append(smoothed_track)
+
+        return smoothed_tracks[-1]