import warnings
from abc import ABC, abstractmethod
from collections.abc import Collection, Iterable
from datetime import datetime, timedelta
from enum import IntEnum
from itertools import chain
from typing import Optional, Union

import numpy as np
from matplotlib import animation as animation
from matplotlib import pyplot as plt
from matplotlib.legend_handler import HandlerPatch
from matplotlib.lines import Line2D
<<<<<<< HEAD
from matplotlib.patches import Ellipse
from scipy.special import ellipeinc
=======
from matplotlib.patches import Ellipse, Patch, Polygon
from mergedeep import merge
from scipy.integrate import quad
from scipy.optimize import brentq
>>>>>>> c503398e
from scipy.stats import kde
try:
    from plotly import colors
except ImportError:
    colors = None
try:
    import plotly.graph_objects as go
except ImportError:
    go = None

from .base import Base, Property
from .models.base import LinearModel, Model
from .types import detection
from .types.array import StateVector
from .types.groundtruth import GroundTruthPath
from .types.metric import SingleTimeMetric
from .types.state import State, StateMutableSequence
from .types.update import Update


class Dimension(IntEnum):
    """Dimension Enum class for specifying plotting parameters in the Plotter class.
    Used to sanitize inputs for the dimension attribute of Plotter().

    Attributes
    ----------
    TWO: int
        Specifies 2D plotting for Plotter object
    THREE: int
        Specifies 3D plotting for Plotter object
    """
    ONE = 1  # 1D plotting mode (plot state over time in Plotterly)
    TWO = 2  # 2D plotting mode (original plotter.py functionality)
    THREE = 3  # 3D plotting mode


class _Plotter(ABC):

    @abstractmethod
    def plot_ground_truths(self, truths, mapping, label="Ground Truth", **kwargs):
        raise NotImplementedError

    @abstractmethod
    def plot_measurements(self, measurements, mapping, measurement_model=None,
                          label="Measurements", convert_measurements=True, show_clutter=True,
                          **kwargs):
        raise NotImplementedError

    @abstractmethod
    def plot_tracks(self, tracks, mapping, uncertainty=False, particle=False, label="Tracks",
                    **kwargs):
        raise NotImplementedError

    @abstractmethod
    def plot_sensors(self, sensors, mapping, label="Sensors", **kwargs):
        raise NotImplementedError

    @abstractmethod
    def plot_obstacles(self, obstacles, label="Obstacles", **kwargs):
        raise NotImplementedError

    def _conv_measurements(self, measurements, mapping, measurement_model=None,
                           convert_measurements=True, show_clutter=True) -> \
            tuple[dict[detection.Detection, StateVector], dict[detection.Clutter, StateVector]]:
        conv_detections = {}
        conv_clutter = {}
        for state in measurements:
            meas_model = state.measurement_model  # measurement_model from detections
            if meas_model is None:
                meas_model = measurement_model  # measurement_model from input

            if not convert_measurements:
                state_vec = state.state_vector[mapping, :]
            elif isinstance(meas_model, LinearModel):
                model_matrix = meas_model.matrix()
                inv_model_matrix = np.linalg.pinv(model_matrix)
                state_vec = (inv_model_matrix @ state.state_vector)[mapping, :]
            elif isinstance(meas_model, Model):
                try:
                    state_vec = meas_model.inverse_function(state)[mapping, :]
                except (NotImplementedError, AttributeError):
                    warnings.warn('Nonlinear measurement model used with no inverse '
                                  'function available')
                    continue
            else:
                warnings.warn('Measurement model type not specified for all detections')
                continue

            if isinstance(state, detection.Clutter):
                if show_clutter:
                    # Plot clutter
                    conv_clutter[state] = (*state_vec, )
            elif isinstance(state, detection.Detection):
                # Plot detections
                conv_detections[state] = (*state_vec, )
            else:
                warnings.warn(f'Unknown type {type(state)}')
                continue
        return conv_detections, conv_clutter


def merge_dicts(*dicts: dict) -> dict:
    """Recursively merge multiple dictionaries into one.

    For overlapping keys:
     - If both values are dictionaries, they are merged recursively.
     - Otherwise, the value from the later dictionary takes precedence.


    Parameters
    ----------
    *dicts: dict
        One or more dictionaries to merge.

    Returns
    -------
    output: dict
        A new dictionary containing the merged keys and values.
    """
    output = {}

    for a_dict in dicts:
        for key, value in a_dict.items():
            # Merge the dictionaries if both values are dictionaries
            if isinstance(value, dict):
                if isinstance(output.get(key), dict):
                    output[key] = merge_dicts(output.get(key), value)
                else:
                    output[key] = value.copy()
            else:
                output[key] = value
    return output


class Plotter(_Plotter):
    """Plotting class for building graphs of Stone Soup simulations using matplotlib

    A plotting class which is used to simplify the process of plotting ground truths,
    measurements, clutter and tracks. Tracks can be plotted with uncertainty ellipses or
    particles if required. Legends are automatically generated with each plot.
    Three dimensional plots can be created using the optional dimension parameter.

    Parameters
    ----------
    dimension: enum \'Dimension\'
        Optional parameter to specify 2D or 3D plotting. Default is 2D plotting.
    plot_timeseries: bool
        Specify whether data to be plotted is time series data. Default False
    \\*\\*kwargs: dict
        Additional arguments to be passed to plot function. For example, figsize (Default is
        (10, 6)).

    Attributes
    ----------
    fig: matplotlib.figure.Figure
        Generated figure for graphs to be plotted on
    ax: matplotlib.axes.Axes
        Generated axes for graphs to be plotted on
    legend_dict: dict
        Dictionary of legend handles as :class:`matplotlib.legend_handler.HandlerBase`
        and labels as str
    """

    def __init__(self, dimension=Dimension.TWO, **kwargs):
        figure_kwargs = {"figsize": (10, 6)}
        figure_kwargs.update(kwargs)
        if isinstance(dimension, type(Dimension.TWO)):
            self.dimension = dimension
        elif isinstance(dimension, int):
            self.dimension = Dimension(dimension)
        else:
            raise TypeError("%s is an unsupported type for \'dimension\'; "
                            "expected type %s" % (type(dimension), type(Dimension.TWO)))
        # Generate plot axes
        self.fig = plt.figure(**figure_kwargs)
        if self.dimension is Dimension.TWO:  # 2D axes
            self.ax = self.fig.add_subplot(1, 1, 1)
            self.ax.axis('equal')
        else:  # 3D axes
            self.ax = self.fig.add_subplot(111, projection='3d')
            self.ax.axis('auto')
            self.ax.set_zlabel("$z$")
        self.ax.set_xlabel("$x$")
        self.ax.set_ylabel("$y$")

        # Create empty dictionary for legend handles and labels - dict used to
        # prevent multiple entries with the same label from displaying on legend
        # This is new compared to plotter.py
        self.legend_dict = {}  # create an empty dictionary to hold legend entries

    def plot_ground_truths(self, truths, mapping, label="Ground Truth", **kwargs):
        """Plots ground truth(s)

        Plots each ground truth path passed in to :attr:`truths` and generates a legend
        automatically. Ground truths are plotted as dashed lines with default colors.

        Users can change linestyle, color and marker using keyword arguments. Any changes
        will apply to all ground truths.

        Parameters
        ----------
        truths : Collection of :class:`~.GroundTruthPath`
            Collection of  ground truths which will be plotted. If not a collection and instead a
            single :class:`~.GroundTruthPath` type, the argument is modified to be a set to allow
            for iteration.
        mapping: list
            List of items specifying the mapping of the position components of the state space.
        label: str
            Label for truth data. Default is "Ground Truth"
        \\*\\*kwargs: dict
            Additional arguments to be passed to plot function. Default is ``linestyle="--"``.

        Returns
        -------
        : list of :class:`matplotlib.artist.Artist`
            List of artists that have been added to the axis.


        .. deprecated:: 1.5
           ``label`` has replaced ``truths_label``. In the current implementation ``truths_label``
           overrides ``label``. However, use of ``truths_label`` may be removed in the future.
        """
        label = kwargs.pop('truths_label', None) or label
        truths_kwargs = dict(linestyle="--")
        truths_kwargs.update(kwargs)
        if not isinstance(truths, Collection) or isinstance(truths, StateMutableSequence):
            truths = {truths}  # Make a set of length 1

        artists = []
        for truth in truths:
            if self.dimension is Dimension.TWO:  # plots the ground truths in xy
                artists.extend(
                    self.ax.plot([state.state_vector[mapping[0]] for state in truth],
                                 [state.state_vector[mapping[1]] for state in truth],
                                 **truths_kwargs))
            elif self.dimension is Dimension.THREE:  # plots the ground truths in xyz
                artists.extend(
                    self.ax.plot3D([state.state_vector[mapping[0]] for state in truth],
                                   [state.state_vector[mapping[1]] for state in truth],
                                   [state.state_vector[mapping[2]] for state in truth],
                                   **truths_kwargs))
            else:
                raise NotImplementedError('Unsupported dimension type for truth plotting')
        # Generate legend items
        if "color" in kwargs:
            colour = kwargs["color"]
        else:
            colour = "black"
        truths_handle = Line2D([], [], linestyle=truths_kwargs['linestyle'], color=colour)
        self.legend_dict[label] = truths_handle
        # Generate legend
        artists.append(self.ax.legend(handles=self.legend_dict.values(),
                                      labels=self.legend_dict.keys()))
        return artists

    def plot_measurements(self, measurements, mapping, measurement_model=None,
                          label="Measurements", convert_measurements=True, show_clutter=True,
                          **kwargs):
        """Plots measurements

        Plots detections and clutter, generating a legend automatically. Detections are plotted as
        blue circles by default unless the detection type is clutter.
        If the detection type is :class:`~.Clutter` it is plotted as a yellow 'tri-up' marker.

        Users can change the color and marker of detections using keyword arguments but not for
        clutter detections.

        Parameters
        ----------
        measurements : Collection of :class:`~.Detection`
            Detections which will be plotted. If measurements is a set of lists it is flattened.
        mapping: list
            List of items specifying the mapping of the position components of the state space.
        measurement_model : :class:`~.Model`, optional
            User-defined measurement model to be used in finding measurement state inverses if
            they cannot be found from the measurements themselves.
        label : str
            Label for the measurements.  Default is "Measurements".
        convert_measurements : bool
            Should the measurements be converted from measurement space to state space before
            being plotted. Default is True
        show_clutter : bool
            Should the clutter measurements be plotted. Default is True
        \\*\\*kwargs: dict
            Additional arguments to be passed to plot function for detections. Defaults are
            ``marker='o'`` and ``color='b'``.

        Returns
        -------
        : list of :class:`matplotlib.artist.Artist`
            List of artists that have been added to the axis.


        .. deprecated:: 1.5
           ``label`` has replaced ``measurements_label``. In the current implementation
           ``measurements_label`` overrides ``label``. However, use of ``measurements_label``
           may be removed in the future.
        """
        label = kwargs.pop('measurements_label', None) or label
        measurement_kwargs = dict(marker='o', color='b')
        measurement_kwargs.update(kwargs)

        if not isinstance(measurements, Collection):
            measurements = {measurements}  # Make a set of length 1

        if any(isinstance(item, set) for item in measurements):
            measurements_set = chain.from_iterable(measurements)  # Flatten into one set
        else:
            measurements_set = measurements

        plot_detections, plot_clutter = self._conv_measurements(measurements_set,
                                                                mapping,
                                                                measurement_model,
                                                                convert_measurements,
                                                                show_clutter)

        artists = []
        if plot_detections:
            detection_array = np.array(list(plot_detections.values()))
            # *detection_array.T unpacks detection_array by columns
            # (same as passing in detection_array[:,0], detection_array[:,1], etc...)
            artists.append(self.ax.scatter(*detection_array.T, **measurement_kwargs))
            measurements_handle = Line2D([], [], linestyle='', **measurement_kwargs)

            # Generate legend items for measurements
            if plot_clutter:
                name = label + "\n(Detections)"
            else:
                name = label
            self.legend_dict[name] = measurements_handle

        if plot_clutter:
            clutter_kwargs = kwargs.copy()
            clutter_kwargs.update(dict(marker='2'))
            clutter_array = np.array(list(plot_clutter.values()))
            artists.append(self.ax.scatter(*clutter_array.T, **clutter_kwargs))
            clutter_handle = Line2D([], [], linestyle='', **clutter_kwargs)

            # Generate legend items for clutter
            name = label + "\n(Clutter)"
            self.legend_dict[name] = clutter_handle

        # Generate legend
        artists.append(self.ax.legend(handles=self.legend_dict.values(),
                                      labels=self.legend_dict.keys()))
        return artists

    def plot_tracks(self, tracks, mapping, uncertainty=False, particle=False, label="Tracks",
                    err_freq=1, same_color=False, uncertainty_alpha=0.2, **kwargs):
        """Plots track(s)

        Plots each track generated, generating a legend automatically. If ``uncertainty=True``
        and is being plotted in 2D, error ellipses are plotted. If being plotted in
        3D, uncertainty bars are plotted every :attr:`err_freq` measurement, default
        plots uncertainty bars at every track step. Tracks are plotted as solid
        lines with point markers and default colors. Uncertainty bars are plotted
        with a default color which is the same for all tracks.

        Users can change linestyle, color and marker using keyword arguments. Uncertainty metrics
        will also be plotted with the user defined colour and any changes will apply to all tracks.

        Parameters
        ----------
        tracks : Collection of :class:`~.Track`
            Collection of tracks which will be plotted. If not a collection, and instead a single
            :class:`~.Track` type, the argument is modified to be a set to allow for iteration.
        mapping: list
            List of items specifying the mapping of the position
            components of the state space.
        uncertainty : bool
            If True, function plots uncertainty ellipses or bars.
        particle : bool
            If True, function plots particles.
        label: str
            Label to apply to all tracks for legend.
        err_freq: int
            Frequency of error bar plotting on tracks. Default value is 1, meaning
            error bars are plotted at every track step.
        uncertainty_alpha: float
            The alpha value used when plotting the uncertainty ellipse. Defaults to 0.2.
        same_color: bool
            Should all the tracks have the same color. Default False
        \\*\\*kwargs: dict
            Additional arguments to be passed to plot function. Defaults are ``linestyle="-"``,
            ``marker='s'`` for :class:`~.Update` and ``marker='o'`` for other states.

        Returns
        -------
        : list of :class:`matplotlib.artist.Artist`
            List of artists that have been added to the axis.


        .. deprecated:: 1.5
           ``label`` has replaced ``track_label``. In the current implementation
           ``track_label`` overrides ``label``. However, use of ``track_label``
           may be removed in the future.
        """
        label = kwargs.pop('track_label', None) or label
        tracks_kwargs = dict(linestyle='-', marker="s", color=None)
        tracks_kwargs.update(kwargs)
        if not isinstance(tracks, Collection) or isinstance(tracks, StateMutableSequence):
            tracks = {tracks}  # Make a set of length 1

        # Plot tracks
        artists = []
        track_colors = {}
        for track in tracks:
            # Get indexes for Update and non-Update states for styling markers
            update_indexes = []
            not_update_indexes = []
            for n, state in enumerate(track):
                if isinstance(state, Update):
                    update_indexes.append(n)
                else:
                    not_update_indexes.append(n)

            data = np.concatenate(
                [(getattr(state, 'mean', state.state_vector)[mapping, :])
                 for state in track],
                axis=1)

            line = self.ax.plot(
                *data,
                markevery=update_indexes,
                **tracks_kwargs)
            artists.extend(line)
            if not_update_indexes:
                artists.extend(self.ax.plot(
                    *data[:, not_update_indexes],
                    marker="o" if "marker" not in kwargs else kwargs['marker'],
                    linestyle='',
                    color=plt.getp(line[0], 'color')))
            track_colors[track] = plt.getp(line[0], 'color')
            if same_color:
                tracks_kwargs['color'] = plt.getp(line[0], 'color')

        if tracks:  # If no tracks `line` won't be defined
            # Assuming a single track or all plotted as the same colour then the following will
            # work. Otherwise will just render the final track colour.
            tracks_kwargs['color'] = plt.getp(line[0], 'color')

        # Generate legend items for track
        track_handle = Line2D([], [], linestyle=tracks_kwargs['linestyle'],
                              marker=tracks_kwargs['marker'], color=tracks_kwargs['color'])
        self.legend_dict[label] = track_handle
        if uncertainty:
            if self.dimension is Dimension.TWO:
                # Plot uncertainty ellipses
                for track in tracks:
                    HH = np.eye(track.ndim)[mapping, :]  # Get position mapping matrix
                    check = err_freq - 1    # plot the first one
                    for state in track:
                        check += 1
                        if check % err_freq:
                            continue
                        w, v = np.linalg.eig(HH @ state.covar @ HH.T)
                        if np.iscomplexobj(w) or np.iscomplexobj(v):
                            warnings.warn("Can not plot uncertainty for all states due to complex "
                                          "eigenvalues or eigenvectors", UserWarning)
                            continue
                        max_ind = np.argmax(w)
                        min_ind = np.argmin(w)
                        orient = np.arctan2(v[1, max_ind], v[0, max_ind])
                        ellipse = Ellipse(xy=state.mean[mapping[:2], 0],
                                          width=2 * np.sqrt(w[max_ind]),
                                          height=2 * np.sqrt(w[min_ind]),
                                          angle=np.rad2deg(orient), alpha=uncertainty_alpha,
                                          color=track_colors[track])
                        self.ax.add_artist(ellipse)
                        artists.append(ellipse)

                # Generate legend items for uncertainty ellipses
                ellipse_handle = Ellipse((0.5, 0.5), 0.5, 0.5, alpha=uncertainty_alpha,
                                         color=tracks_kwargs['color'])
                ellipse_label = "Uncertainty"
                self.legend_dict[ellipse_label] = ellipse_handle
                # Generate legend
                artists.append(self.ax.legend(handles=self.legend_dict.values(),
                                              labels=self.legend_dict.keys(),
                                              handler_map={Ellipse: _HandlerEllipse()}))
            else:
                # Plot 3D error bars on tracks
                for track in tracks:
                    HH = np.eye(track.ndim)[mapping, :]  # Get position mapping matrix
                    check = err_freq
                    for state in track:
                        if not check % err_freq:
                            w, v = np.linalg.eig(HH @ state.covar @ HH.T)

                            xl = state.state_vector[mapping[0]]
                            yl = state.state_vector[mapping[1]]
                            zl = state.state_vector[mapping[2]]

                            x_err = w[0]
                            y_err = w[1]
                            z_err = w[2]

                            artists.extend(
                                self.ax.plot3D([xl+x_err, xl-x_err], [yl, yl], [zl, zl],
                                               marker="_", color=tracks_kwargs['color']))
                            artists.extend(
                                self.ax.plot3D([xl, xl], [yl+y_err, yl-y_err], [zl, zl],
                                               marker="_", color=tracks_kwargs['color']))
                            artists.extend(
                                self.ax.plot3D([xl, xl], [yl, yl], [zl+z_err, zl-z_err],
                                               marker="_", color=tracks_kwargs['color']))
                        check += 1

        if particle:
            if self.dimension is Dimension.TWO:
                # Plot particles
                for track in tracks:
                    for state in track:
                        data = state.state_vector[mapping[:2], :]
                        artists.extend(self.ax.plot(data[0], data[1], linestyle='', marker=".",
                                                    markersize=1, alpha=0.5))

                # Generate legend items for particles
                particle_handle = Line2D([], [], linestyle='', color="black", marker='.',
                                         markersize=1)
                particle_label = "Particles"
                self.legend_dict[particle_label] = particle_handle
                # Generate legend
                artists.append(self.ax.legend(handles=self.legend_dict.values(),
                                              labels=self.legend_dict.keys()))
            else:
                raise NotImplementedError("""Particle plotting is not currently supported for
                                          3D visualization""")

        else:
            artists.append(self.ax.legend(handles=self.legend_dict.values(),
                                          labels=self.legend_dict.keys()))

        return artists

    def plot_sensors(self, sensors, mapping=None, label="Sensors", **kwargs):
        """Plots sensor(s)

        Plots sensors.  Users can change the color and marker of sensors using keyword
        arguments. Default is a black 'x' marker.

        Parameters
        ----------
        sensors : Collection of :class:`~.Sensor`
            Sensors to plot
        mapping: list
            List of items specifying the mapping of the position components of the
            sensor's position. Default is either [0, 1] or [0, 1, 2] depending on `self.dimension`
        label: str
            Label to apply to all sensors for legend.
        \\*\\*kwargs: dict
            Additional arguments to be passed to plot function for sensors. Defaults are
            ``marker='x'`` and ``color='black'``.

        Returns
        -------
        : list of :class:`matplotlib.artist.Artist`
            List of artists that have been added to the axis.


        .. deprecated:: 1.5
           ``label`` has replaced ``sensor_label``. In the current implementation
           ``sensor_label`` overrides ``label``. However, use of ``sensor_label``
           may be removed in the future.
        """
        label = kwargs.pop('sensor_label', None) or label
        sensor_kwargs = dict(marker='x', color='black')
        sensor_kwargs.update(kwargs)

        if not isinstance(sensors, Collection):
            sensors = {sensors}  # Make a set of length 1

        if mapping is None:
            mapping = list(range(self.dimension))

        artists = []
        for sensor in sensors:
            if self.dimension is Dimension.TWO:  # plots the sensors in xy
                artists.append(self.ax.scatter(sensor.position[mapping[0]],
                                               sensor.position[mapping[1]],
                                               **sensor_kwargs))
            elif self.dimension is Dimension.THREE:  # plots the sensors in xyz
                artists.extend(self.ax.plot3D(sensor.position[mapping[0]],
                                              sensor.position[mapping[1]],
                                              sensor.position[mapping[2]],
                                              **sensor_kwargs))
            else:
                raise NotImplementedError('Unsupported dimension type for sensor plotting')
        self.legend_dict[label] = Line2D([], [], linestyle='', **sensor_kwargs)
        artists.append(self.ax.legend(handles=self.legend_dict.values(),
                                      labels=self.legend_dict.keys()))
        return artists

    def plot_obstacles(self, obstacles, label='Obstacles', **kwargs):
        """Plots obstacle(s)

        Plots obstacles. Users can change the colour and marker size of obstacle
        vertices with keyword arguments. Marker colour determines the fill colour
        of obstacle patches. Defaults are grey '.' marker and matching fill colour.

        Parameters
        ----------
        obstacles : Collection of :class:`~.Obstacle`
            Obstacles to plot
        label: str
            Label to apply to obstacles for the legend.
        \\*\\*kwargs: dict
            Additional arguments to be passed to scatter function for detections. Defaults are
            ``marker=dict(symbol='circle', size=3, color='grey')``.
        """
        artists = []
        if not isinstance(obstacles, Collection):
            obstacles = {obstacles}

        if self.dimension == 1 or self.dimension == 3:
            raise NotImplementedError

        obstacle_kwargs = dict(linestyle='-', marker='.', color='grey')
        obstacle_kwargs.update(kwargs)
        for obstacle in obstacles:
            artists.append(self.ax.scatter(*obstacle.vertices.T, **obstacle_kwargs))
            artists.append(self.ax.add_patch(Polygon(obstacle.vertices.T,
                                                     facecolor=obstacle_kwargs['color'])))

        obstacle_handle = Patch(facecolor=obstacle_kwargs['color'], label=label)
        self.legend_dict[label] = obstacle_handle

        artists.append(self.ax.legend(handles=self.legend_dict.values(),
                                      labels=self.legend_dict.keys()))
        return artists

    def set_equal_3daxis(self, axes=None):
        """Plots minimum/maximum points with no linestyle to increase the plotting region to
        simulate `.ax.axis('equal')` from matplotlib 2d plots which is not possible using 3d
        projection.

        Parameters
        ----------
        axes: list
            List of dimension index specifying the equal axes, equal x and y = [0,1].
            Default is x,y [0,1].
        """
        if not axes:
            axes = [0, 1]
        if self.dimension is Dimension.THREE:
            min_xyz = [0, 0, 0]
            max_xyz = [0, 0, 0]
            for n in range(3):
                for line in self.ax.lines:
                    min_xyz[n] = np.min([min_xyz[n], *line.get_data_3d()[n]])
                    max_xyz[n] = np.max([max_xyz[n], *line.get_data_3d()[n]])

            extremes = np.max([x - y for x, y in zip(max_xyz, min_xyz)])
            equal_axes = [0, 0, 0]
            for i in axes:
                equal_axes[i] = 1
            lower = ([np.mean([x, y]) for x, y in zip(max_xyz, min_xyz)] - extremes/2) * equal_axes
            upper = ([np.mean([x, y]) for x, y in zip(max_xyz, min_xyz)] + extremes/2) * equal_axes
            ghosts = GroundTruthPath(states=[State(state_vector=lower),
                                             State(state_vector=upper)])

            self.ax.plot3D([state.state_vector[0] for state in ghosts],
                           [state.state_vector[1] for state in ghosts],
                           [state.state_vector[2] for state in ghosts],
                           linestyle="")

    def plot_density(self, state_sequences: Collection[StateMutableSequence],
                     index: Union[int, None] = -1,
                     mapping=(0, 2), n_bins=300, **kwargs):
        """

        Parameters
        ----------
        state_sequences : a collection of :class:`~.StateMutableSequence`
            Set of tracks which will be plotted. If not a set, and instead a single
            :class:`~.Track` type, the argument is modified to be a set to allow for iteration.
        index: int
            Which index of the StateMutableSequences should be plotted.
            Default value is '-1' which is the last state in the sequences.
            index can be set to None if all indices of the sequence should be included in the plot
        mapping: list
            List of 2 items specifying the mapping of the x and y components of the state space.
        n_bins : int
            Size of the bins used to group the data
        \\*\\*kwargs: dict
            Additional arguments to be passed to pcolormesh function.
        """
        if len(state_sequences) == 0:
            raise ValueError("Skipping plotting density due to state_sequences being empty.")
        if index is None:  # Plot all states in the sequence
            x = np.array([a_state.state_vector[mapping[0]]
                          for a_state_sequence in state_sequences
                          for a_state in a_state_sequence])
            y = np.array([a_state.state_vector[mapping[1]]
                          for a_state_sequence in state_sequences
                          for a_state in a_state_sequence])
        else:  # Only plot one state out of the sequences
            x = np.array([a_state_sequence.states[index].state_vector[mapping[0]]
                          for a_state_sequence in state_sequences])
            y = np.array([a_state_sequence.states[index].state_vector[mapping[1]]
                          for a_state_sequence in state_sequences])
        if np.allclose(x, y, atol=1e-10):
            raise ValueError("Skipping plotting density due to x and y values are the same. "
                             "This leads to a singular matrix in the kde function.")
        # Evaluate a gaussian kde on a regular grid of n_bins x n_bins over data extents
        k = kde.gaussian_kde([x, y])
        xi, yi = np.mgrid[x.min():x.max():n_bins * 1j, y.min():y.max():n_bins * 1j]
        zi = k(np.vstack([xi.flatten(), yi.flatten()]))

        # Make the plot
        self.ax.pcolormesh(xi, yi, zi.reshape(xi.shape), shading='auto', **kwargs)

    # Ellipse legend patch (used in Tutorial 3)
    @staticmethod
    def ellipse_legend(ax, label_list, color_list, **kwargs):
        """Adds an ellipse patch to the legend on the axes. One patch added for each item in
        `label_list` with the corresponding color from `color_list`.

        Parameters
        ----------
        ax : matplotlib.axes.Axes
            Looks at the plot axes defined
        label_list : list of str
            Takes in list of strings intended to label ellipses in legend
        color_list : list of str
            Takes in list of colors corresponding to string/label
            Must be the same length as label_list
        \\*\\*kwargs: dict
                Additional arguments to be passed to plot function. Default is ``alpha=0.2``.
        """

        ellipse_kwargs = dict(alpha=0.2)
        ellipse_kwargs.update(kwargs)

        legend = ax.legend(handler_map={Ellipse: _HandlerEllipse()})
        handles, labels = ax.get_legend_handles_labels()
        for color in color_list:
            handle = Ellipse((0.5, 0.5), 0.5, 0.5, color=color, **ellipse_kwargs)
            handles.append(handle)
        for label in label_list:
            labels.append(label)
        legend._legend_box = None
        legend._init_legend_box(handles, labels)
        legend._set_loc(legend._loc)
        legend.set_title(legend.get_title().get_text())


class _HandlerEllipse(HandlerPatch):
    def create_artists(self, legend, orig_handle,
                       xdescent, ydescent, width, height, fontsize, trans):
        center = 0.5*width - 0.5*xdescent, 0.5*height - 0.5*ydescent
        p = Ellipse(xy=center, width=width + xdescent,
                    height=height + ydescent)
        self.update_prop(p, orig_handle, legend)
        p.set_transform(trans)
        return [p]


class MetricPlotter(ABC):
    """Class for plotting Stone Soup metrics using matplotlib

    A plotting class which is used to simplify the process of plotting metrics.
    Legends are automatically generated with each plot.

    """
    def __init__(self):
        self.fig = None
        self.axes = None
        self.plottable_metrics = list()

    def plot_metrics(self, metrics, generator_names=None, metric_names=None,
                     combine_plots=True, **kwargs):
        """Plots metrics

        Plots each plottable metric passed in to :attr:`metrics` across a series of subplots
        and generates legend(s) automatically. Metrics are plotted as lines with default colors.

        Users can change linestyle, color and marker or other features using keyword arguments.
        Any changes will apply to all metrics.

        Parameters
        ----------
        metrics : dict of :class:`~.Metric`
            Dictionary of generated metrics to be plotted.
        generator_names: list of str
            Generator(s) to extract specific metrics from :attr:`metrics` for plotting.
            Default None to take all metrics.
        metric_names: list of str
            Specific metric(s) to extract from :class:`~.MetricGenerator` for plotting.
            Default None to take all metrics in generators.
        combine_plots: bool
            Plot metrics of same type on the same subplot. Default True.
        \\*\\*kwargs: dict
            Additional arguments to be passed to plot function. Default is ``linestyle="-"``.

        Returns
        -------
        : :class:`matplotlib.pyplot.figure`
            Figure containing subplots displaying all plottable metrics.
        """
        for metric_dict in metrics.values():
            for metric_name, metric in metric_dict.items():
                if isinstance(metric.value, list) \
                        and all(isinstance(x, SingleTimeMetric) for x in metric.value):
                    self.plottable_metrics.append(metric_name)

        metrics_kwargs = dict(linestyle="-")
        metrics_kwargs.update(kwargs)

        generator_names = list(metrics.keys()) if generator_names is None else generator_names

        # warning for user input metrics that will not be plotted
        if metric_names is not None:
            for metric_name in metric_names:
                if metric_name not in self.plottable_metrics:
                    warnings.warn(f"{metric_name} "
                                  f"is not a plottable metric and will not be plotted")
        else:
            metric_names = self.extract_metric_types(metrics)

        metrics_to_plot = self._extract_plottable_metrics(metrics, generator_names, metric_names)

        if combine_plots:
            self.combine_plots(metrics_to_plot, metrics_kwargs)
        else:
            self.plot_separately(metrics_to_plot, metrics_kwargs)

    def _extract_plottable_metrics(self, metrics, generator_names, metric_names):
        """
        Extract all plottable metrics from dict of generated metrics.

        Parameters
        ----------
        metrics: dict of :class:`~.Metric`
            Dictionary of generated metrics.
        generator_names: list of str
            Generator(s) to extract specific metrics from :attr:`metrics` for plotting.
        metric_names: list of str
            Specific metric(s) to extract from :class:`~.MetricGenerator` for plotting.

        Returns
        -------
        : dict
            Dict of all plottable metrics.
        """
        metrics_dict = dict()

        for generator_name in generator_names:
            for metric_name in metric_names:
                if metric_name in metrics[generator_name].keys() and \
                        metric_name in self.plottable_metrics:
                    if generator_name not in metrics_dict.keys():
                        metrics_dict[generator_name] = \
                            {metric_name: metrics[generator_name][metric_name]}
                    else:
                        metrics_dict[generator_name][metric_name] = \
                            metrics[generator_name][metric_name]

        return metrics_dict

    def _count_subplots(self, metrics_to_plot, combine_plots):
        """
        Calculate number of subplots needed to plot all metrics.

        Parameters
        ----------
        metrics_to_plot: dict of :class:`~.Metric`
            Dictionary of metrics to be plotted.
        combine_plots: bool
            Specifies whether same metric types should be plotted on same subplot.

        Returns
        -------
        : int
            Number of subplots to generate.
        """
        if combine_plots:
            metric_types = self.extract_metric_types(metrics_to_plot)
            number_of_subplots = len(metric_types)

        else:
            number_of_subplots = 0
            for generator in metrics_to_plot.keys():
                number_of_subplots += len(metrics_to_plot[generator])

        return number_of_subplots

    @staticmethod
    def extract_metric_types(metrics):
        """
        Identify the different types of metric held in dict of metrics.

        Parameters
        ----------
        metrics: dict of :class:`~.Metric`
            Dictionary of metrics.

        Returns
        -------
        : list
            Sorted list of types of metric
        """
        metric_types = set()
        for generator in metrics.keys():
            for metric_key in metrics[generator].keys():
                metric_types.add(metric_key)

        metric_types = list(metric_types)
        metric_types.sort()

        return metric_types

    def combine_plots(self, metrics_to_plot, metrics_kwargs):
        """
        Generates one subplot for each different metric type and plots metrics of the same
        type on same subplot. Metrics are plotted over time.

        Parameters
        ----------
        metrics_to_plot: dict of :class:`~.Metric`
            Dictionary of metrics to plot.
        metrics_kwargs: dict
            Keyword arguments to be passed to plot function.

        Returns
        -------
        : :class:`matplotlib.pyplot.figure`
            Figure containing subplots displaying metrics.
        """
        # determine how many plots required - equal to number of metric types
        number_of_subplots = self._count_subplots(metrics_to_plot, True)

        # initialise each subplot
        self.fig, axes = plt.subplots(number_of_subplots, figsize=(10, 6*number_of_subplots))
        self.fig.subplots_adjust(hspace=0.3)

        # extract data for each subplot and plot it
        metric_types = self.extract_metric_types(metrics_to_plot)

        self.axes = axes if isinstance(axes, Iterable) else [axes]

        # generate colour map for lines to be plotted
        if 'color' not in metrics_kwargs.keys():
            colour_map = plt.cm.rainbow(np.linspace(0, 1, len(metrics_to_plot.keys())))
        else:
            colour_map = metrics_kwargs['color']
            metrics_kwargs.pop('color')

        for metric_type, axis in zip(list(metric_types), self.axes):
            artists = []
            legend_dict = {}

            colour_map_copy = iter(colour_map.copy())

            for generator in metrics_to_plot.keys():
                for metric in metrics_to_plot[generator].keys():
                    if metric == metric_type:
                        colour = next(colour_map_copy)
                        metric_values = metrics_to_plot[generator][metric].value
                        artists.extend(axis.plot([_.timestamp for _ in metric_values],
                                                 [_.value for _ in metric_values],
                                                 color=colour,
                                                 **metrics_kwargs))

                        metric_handle = Line2D([], [], linestyle=metrics_kwargs['linestyle'],
                                               color=colour)
                        legend_dict[generator] = metric_handle

            # Generate legend
            artists.append(axis.legend(handles=legend_dict.values(),
                                       labels=legend_dict.keys()))

            y_label = metric_type.split(' at times')[0]
            artists.extend(axis.set(title=metric_type.split(' at times')[0],
                                    xlabel="Time", ylabel=y_label))

    def plot_separately(self, metrics_to_plot, metrics_kwargs):
        """
        Generates one subplot for each different individual metric and plots metric
        values over time.

        Parameters
        ----------
        metrics_to_plot: dict of :class:`~.Metric`
            Dictionary of metrics to plot.
        metrics_kwargs: dict
            Keyword arguments to be passed to plot function.

        Returns
        -------
        : :class:`matplotlib.pyplot.figure`
            Figure containing subplots displaying metrics.
        """
        metrics_kwargs['color'] = metrics_kwargs['color'] if \
            'color' in metrics_kwargs.keys() else 'blue'

        # determine how many plots required - equal to number of metrics within the generators
        number_of_subplots = self._count_subplots(metrics_to_plot, False)

        # initialise each plot
        self.fig, axes = plt.subplots(number_of_subplots, figsize=(10, 6*number_of_subplots))
        self.fig.subplots_adjust(hspace=0.3)

        # extract data for each plot and plot it
        all_metrics = {}
        for generator in metrics_to_plot.keys():
            for metric in list(metrics_to_plot[generator].keys()):
                all_metrics[f'{generator}: {metric}'] = metrics_to_plot[generator][metric]

        self.axes = axes if isinstance(axes, Iterable) else [axes]

        for metric, axis in zip(all_metrics.keys(), self.axes):
            y_label = str(all_metrics[metric].title).split(' at times')[0]
            axis.set(title=str(all_metrics[metric].title), xlabel='Time', ylabel=y_label)
            metric_values = all_metrics[metric].value
            axis.plot([_.timestamp for _ in metric_values],
                      [_.value for _ in metric_values],
                      **metrics_kwargs)

            # Generate legend
            metric_handle = Line2D([], [], linestyle=metrics_kwargs['linestyle'],
                                   color=metrics_kwargs['color'])
            axis.legend(handles=[metric_handle],
                        labels=[metric.split(' at times')[0]])

    def set_fig_title(self, title):
        """
        Set title for the figure.

        Parameters
        ----------
        title: str
            Figure title text.

        Returns
        -------
        Text instance of figure title.
        """
        self.fig.suptitle(t=title)

    def set_ax_title(self, titles):
        """
        Set axis titles for each axis in figure.

        Parameters
        ----------
        titles: list of str
            List of strings for title text for each axis.

        Returns
        -------
        Text instance of axis titles.
        """
        for axis, title in zip(self.axes, titles):
            axis.set(title=title)


class Plotterly(_Plotter):
    """Plotting class for building graphs of Stone Soup simulations using plotly

    A plotting class which is used to simplify the process of plotting ground truths,
    measurements, clutter and tracks. Tracks can be plotted with uncertainty ellipses or
    particles if required. Legends are automatically generated with each plot.
    Three-dimensional plots can be created using the optional dimension parameter.

    Parameters
    ----------
    dimension: enum \'Dimension\'
        Optional parameter to specify 1D, 2D, or 3D plotting.
    axis_labels: list
        Optional parameter to specify the axis labels for non-xy dimensions. Default None, i.e.,
        "x" and "y".
    \\*\\*kwargs: dict
        Additional arguments to be passed to the Plotly.graph_objects Figure.

    Attributes
    ----------
    fig: plotly.graph_objects.Figure
        Generated figure to display graphs.
    """
    def __init__(self, dimension=Dimension.TWO, axis_labels=None, **kwargs):
        if dimension != Dimension.ONE:
            if not axis_labels:
                axis_labels = ["x", "y"]
        else:
            if axis_labels:
                if len(axis_labels) == 1:
                    axis_labels = ["Time", axis_labels[0]]
            else:
                axis_labels = ["Time", "x"]
        if go is None:
            raise RuntimeError("Usage of Plotterly plotter requires installation of `plotly`")

        self.dimension = Dimension(dimension)  # allows 1, 2, 3,
        # Dimension(1), Dimension(2) or Dimension(3)

        from plotly import colors
        layout_kwargs = dict(
            xaxis_title=axis_labels[0],
            yaxis_title=axis_labels[1],
            colorway=colors.qualitative.Plotly,  # Needed to match colours later.
        )

        if self.dimension == 3:
            layout_kwargs.update(dict(scene_aspectmode='data'))  # auto shapes fig to fit data well

        layout_kwargs = merge_dicts(layout_kwargs, kwargs)

        # Generate plot axes
        self.fig = go.Figure(layout=layout_kwargs)

    @staticmethod
    def _format_state_text(state):
        text = []
        text.append(type(state).__name__)
        text.append(getattr(state, 'mean', state.state_vector))
        text.append(state.timestamp)
        text.extend([f"{key}: {value}" for key, value in getattr(state, 'metadata', {}).items()])

        return "<br>".join((str(t) for t in text))

    def _check_mapping(self, mapping):
        if len(mapping) == 0:
            raise ValueError("No indices provided in mapping.")
        elif len(mapping) != self.dimension:
            raise TypeError("Plotter dimension is not same as the mapping dimension.")

    def plot_ground_truths(self, truths, mapping, label="Ground Truth", **kwargs):
        """Plots ground truth(s)

        Plots each ground truth path passed in to :attr:`truths` and generates a legend
        automatically. Ground truths are plotted as dashed lines with default colors.

        Users can change line style, color and marker using keyword arguments. Any changes
        will apply to all ground truths.

        Parameters
        ----------
        truths : Collection of :class:`~.GroundTruthPath`
            Collection of  ground truths which will be plotted. If not a collection,
            and instead a single :class:`~.GroundTruthPath` type, the argument is modified to be a
            set to allow for iteration.
        mapping: list
            List of items specifying the mapping of the position components of the state space.
        label: str
            Label for truth data. Default is "Ground Truth"
        \\*\\*kwargs: dict
            Additional arguments to be passed to scatter function. Default is
            ``line=dict(dash="dash")``.


        .. deprecated:: 1.5
           ``label`` has replaced ``truths_label``. In the current implementation
           ``truths_label`` overrides ``label``. However, use of ``truths_label``
           may be removed in the future.
        """
        label = kwargs.pop('truths_label', None) or label
        if not isinstance(truths, Collection) or isinstance(truths, StateMutableSequence):
            truths = {truths}

        self._check_mapping(mapping)  # ensure mapping is compatible with plotter dimension

        truths_kwargs = dict(
            mode="lines", line=dict(dash="dash"), legendgroup=label, legendrank=100,
            name=label)

        if self.dimension == 3:  # make ground truth line thicker so easier to see in 3d plot
            truths_kwargs.update(dict(line=dict(width=8, dash="longdashdot")))

        truths_kwargs = merge_dicts(truths_kwargs, kwargs)
        add_legend = truths_kwargs['legendgroup'] not in {trace.legendgroup
                                                          for trace in self.fig.data}

        for truth in truths:
            scatter_kwargs = truths_kwargs.copy()
            if add_legend:
                scatter_kwargs['showlegend'] = True
                add_legend = False
            else:
                scatter_kwargs['showlegend'] = False

            if self.dimension == 1:
                self.fig.add_scatter(
                    x=[state.timestamp for state in truth],
                    y=[float(state.state_vector[mapping[0]]) for state in truth],
                    text=[self._format_state_text(state) for state in truth],
                    **scatter_kwargs)

            elif self.dimension == 2:
                self.fig.add_scatter(
                    x=[float(state.state_vector[mapping[0]]) for state in truth],
                    y=[float(state.state_vector[mapping[1]]) for state in truth],
                    text=[self._format_state_text(state) for state in truth],
                    **scatter_kwargs)

            elif self.dimension == 3:
                self.fig.add_scatter3d(
                    x=[float(state.state_vector[mapping[0]]) for state in truth],
                    y=[float(state.state_vector[mapping[1]]) for state in truth],
                    z=[float(state.state_vector[mapping[2]]) for state in truth],
                    text=[self._format_state_text(state) for state in truth],
                    **scatter_kwargs)

    def plot_measurements(self, measurements, mapping, measurement_model=None,
                          label="Measurements", convert_measurements=True, show_clutter=True,
                          **kwargs):
        """Plots measurements

        Plots detections and clutter, generating a legend automatically. Detections are plotted as
        blue circles by default unless the detection type is clutter.
        If the detection type is :class:`~.Clutter` it is plotted as a yellow 'tri-up' marker.

        Users can change the color and marker of detections using keyword arguments but not for
        clutter detections.

        Parameters
        ----------
        measurements : Collection of :class:`~.Detection`
            Detections which will be plotted. If measurements is a set of lists it is flattened.
        mapping: list
            List of items specifying the mapping of the position components of the state space.
        measurement_model : :class:`~.Model`, optional
            User-defined measurement model to be used in finding measurement state inverses if
            they cannot be found from the measurements themselves.
        label : str
            Label for the measurements.  Default is "Measurements".
        convert_measurements: bool
            Should the measurements be converted from measurement space to state space before
            being plotted. Default is True
        show_clutter : bool
            Should the clutter measurements be plotted. Default is True
        \\*\\*kwargs: dict
            Additional arguments to be passed to scatter function for detections. Defaults are
            ``marker=dict(color="#636EFA")``.


        .. deprecated:: 1.5
           ``label`` has replaced ``measurements_label``. In the current implementation
           ``measurements_label`` overrides ``label``. However, use of ``measurements_label``
           may be removed in the future.
        """
        label = kwargs.pop('measurements_label', None) or label
        if not isinstance(measurements, Collection):
            measurements = {measurements}

        if any(isinstance(item, set) for item in measurements):
            measurements_set = chain.from_iterable(measurements)  # Flatten into one set
        else:
            measurements_set = set(measurements)

        self._check_mapping(mapping)

        plot_detections, plot_clutter = self._conv_measurements(measurements_set,
                                                                mapping,
                                                                measurement_model,
                                                                convert_measurements,
                                                                show_clutter)

        if plot_detections:
            if plot_clutter:
                name = label + "<br>(Detections)"
            else:
                name = label
            measurement_kwargs = dict(
                mode='markers', marker=dict(color='#636EFA'),
                name=name, legendgroup=name, legendrank=200)

            if self.dimension == 3:  # make markers smaller in 3d plot
                measurement_kwargs.update(dict(marker=dict(size=4, color='#636EFA')))

            measurement_kwargs = merge_dicts(measurement_kwargs, kwargs)
            if measurement_kwargs['legendgroup'] not in {trace.legendgroup
                                                         for trace in self.fig.data}:
                measurement_kwargs['showlegend'] = True
            else:
                measurement_kwargs['showlegend'] = False
            detection_array = np.asarray(list(plot_detections.values()), dtype=np.float64)

            if self.dimension == 1:
                self.fig.add_scatter(
                    x=[state.timestamp for state in plot_detections.keys()],
                    y=detection_array[:, 0],
                    text=[self._format_state_text(state) for state in plot_detections.keys()],
                    **measurement_kwargs,
                )
            elif self.dimension == 2:
                self.fig.add_scatter(
                    x=detection_array[:, 0],
                    y=detection_array[:, 1],
                    text=[self._format_state_text(state) for state in plot_detections.keys()],
                    **measurement_kwargs,
                )
            elif self.dimension == 3:
                self.fig.add_scatter3d(
                    x=detection_array[:, 0],
                    y=detection_array[:, 1],
                    z=detection_array[:, 2],
                    text=[self._format_state_text(state) for state in plot_detections.keys()],
                    **measurement_kwargs,
                )

        if plot_clutter:
            name = label + "<br>(Clutter)"
            clutter_kwargs = dict(
                mode='markers', marker=dict(symbol="star-triangle-up", color='#FECB52'),
                name=name, legendgroup=name, legendrank=210)

            if self.dimension == 3:  # update - star-triangle-up not in 3d plotly
                clutter_kwargs.update(dict(marker=dict(size=4, symbol="diamond",
                                                       color='#FECB52')))

            clutter_kwargs = merge_dicts(clutter_kwargs, kwargs)
            if clutter_kwargs['legendgroup'] not in {trace.legendgroup
                                                     for trace in self.fig.data}:
                clutter_kwargs['showlegend'] = True
            else:
                clutter_kwargs['showlegend'] = False
            clutter_array = np.asarray(list(plot_clutter.values()), dtype=np.float64)

            if self.dimension == 1:
                self.fig.add_scatter(
                    x=[state.timestamp for state in plot_clutter.keys()],
                    y=clutter_array[:, 0],
                    text=[self._format_state_text(state) for state in plot_clutter.keys()],
                    **clutter_kwargs,
                )
            elif self.dimension == 2:
                self.fig.add_scatter(
                    x=clutter_array[:, 0],
                    y=clutter_array[:, 1],
                    text=[self._format_state_text(state) for state in plot_clutter.keys()],
                    **clutter_kwargs,
                )
            elif self.dimension == 3:
                self.fig.add_scatter3d(
                    x=clutter_array[:, 0],
                    y=clutter_array[:, 1],
                    z=clutter_array[:, 2],
                    text=[self._format_state_text(state) for state in plot_clutter.keys()],
                    **clutter_kwargs,
                )

    def get_next_color(self):
        """
        Find the colour of the next plot. This approach to getting colour isn't ideal, but should
        work in most cases...
        Returns
        -------
        dist : str
            Hex string for a colour
        """
        # Find how many sequences have been plotted so far. The current plot has already been added
        # to fig.data, so -1 is needed
        figure_index = len(self.fig.data) - 1

        # Get the list of colours used for plotting
        colorway = self.fig.layout.colorway
        max_index = len(colorway)

        # Use the modulo operator to limit the colour index to limits of the colorway.
        # If figure_index > max_index then colours will be reused
        color_index = figure_index % max_index
        return colorway[color_index]

    def plot_tracks(self, tracks, mapping, uncertainty=False, particle=False, label="Tracks",
                    ellipse_points=30, err_freq=1, same_color=False, **kwargs):
        """Plots track(s)

        Plots each track generated, generating a legend automatically. If ``uncertainty=True``
        error ellipses are plotted.
        Tracks are plotted as solid lines with point markers and default colors.

        Users can change line style, color and marker using keyword arguments.

        Parameters
        ----------
        tracks : Collection of :class:`~.Track`
            Collection of tracks which will be plotted. If not a collection, and instead a single
            :class:`~.Track` type, the argument is modified to be a set to allow for iteration.
        mapping: list
            List of items specifying the mapping of the position
            components of the state space.
        uncertainty : bool
            If True, function plots uncertainty ellipses.
        particle : bool
            If True, function plots particles.
        label: str
            Label to apply to all tracks for legend.
        ellipse_points: int
            Number of points for polygon approximating ellipse shape
        err_freq: int
            Frequency of error bar plotting on tracks. Default value is 1, meaning
            error bars are plotted at every track step.
        same_color: bool
            Should all the tracks have the same colour. Default False
        \\*\\*kwargs: dict
            Additional arguments to be passed to scatter function. Defaults are
            ``marker=dict(symbol='square')`` for :class:`~.Update` and
            ``marker=dict(symbol='circle')`` for other states.


        .. deprecated:: 1.5
           ``label`` has replaced ``track_label``. In the current implementation
           ``track_label`` overrides ``label``. However, use of ``track_label``
           may be removed in the future.
        """
        label = kwargs.pop('track_label', None) or label
        if not isinstance(tracks, Collection) or isinstance(tracks, StateMutableSequence):
            tracks = {tracks}  # Make a set of length 1

        self._check_mapping(mapping)  # check size of mapping against dimension of plotter

        # Plot tracks
        track_colors = {}
        track_kwargs = dict(mode='markers+lines', legendgroup=label, legendrank=300)

        if self.dimension == 3:  # change visuals to work well in 3d
            track_kwargs.update(dict(line=dict(width=7)), marker=dict(size=4))
        track_kwargs = merge_dicts(track_kwargs, kwargs)
        add_legend = track_kwargs['legendgroup'] not in {trace.legendgroup
                                                         for trace in self.fig.data}

        if same_color:
            color = track_kwargs.get('marker', {}).get('color') or \
                    track_kwargs.get('line', {}).get('color')

            # Set the colour if it hasn't already been set
            if color is None:
                track_kwargs['marker'] = track_kwargs.get('marker', {})
                track_kwargs['marker']['color'] = self.get_next_color()

        for track in tracks:
            scatter_kwargs = track_kwargs.copy()
            scatter_kwargs['name'] = track.id
            if add_legend:
                scatter_kwargs['name'] = label
                scatter_kwargs['showlegend'] = True
                add_legend = False
            else:
                scatter_kwargs['showlegend'] = False
            scatter_kwargs['marker'] = scatter_kwargs.get('marker', {}).copy()
            if 'symbol' not in scatter_kwargs['marker']:
                scatter_kwargs['marker']['symbol'] = [
                    'square' if isinstance(state, Update) else 'circle' for state in track]

            if len(self.fig.data) > 0:
                track_colors[track] = (self.fig.data[-1].line.color
                                       or self.fig.data[-1].marker.color
                                       or self.get_next_color())
            else:
                track_colors[track] = self.get_next_color()

            if self.dimension == 1:  # plot 1D tracks

                if uncertainty or particle:
                    raise NotImplementedError

                self.fig.add_scatter(
                    x=[state.timestamp for state in track],
                    y=[float(getattr(state, 'mean', state.state_vector)[mapping[0]])
                       for state in track],
                    text=[self._format_state_text(state) for state in track],
                    **scatter_kwargs)

            elif self.dimension == 2:  # plot 2D tracks

                self.fig.add_scatter(
                    x=[float(getattr(state, 'mean', state.state_vector)[mapping[0]])
                       for state in track],
                    y=[float(getattr(state, 'mean', state.state_vector)[mapping[1]])
                       for state in track],
                    text=[self._format_state_text(state) for state in track],
                    **scatter_kwargs)

            elif self.dimension == 3:  # plot 3D tracks

                if particle:
                    raise NotImplementedError

                # create empty error arrays
                err_x = np.array([np.nan for _ in range(len(track))], dtype=float)
                err_y = np.array([np.nan for _ in range(len(track))], dtype=float)
                err_z = np.array([np.nan for _ in range(len(track))], dtype=float)

                if uncertainty:  # find x,y,z error bars for relevant states

                    for count, state in enumerate(track):

                        if not count % err_freq:  # ie count % err_freq = 0
                            HH = np.eye(track.ndim)[mapping, :]  # Get position mapping matrix
                            cov = HH @ state.covar @ HH.T

                            err_x[count] = np.sqrt(cov[0, 0])
                            err_y[count] = np.sqrt(cov[1, 1])
                            err_z[count] = np.sqrt(cov[2, 2])

                self.fig.add_scatter3d(
                    x=[float(getattr(state, 'mean', state.state_vector)[mapping[0]])
                       for state in track],
                    error_x=dict(type='data', thickness=10, width=3, array=err_x),

                    y=[float(getattr(state, 'mean', state.state_vector)[mapping[1]])
                       for state in track],
                    error_y=dict(type='data', thickness=10, width=3, array=err_y),

                    z=[float(getattr(state, 'mean', state.state_vector)[mapping[2]])
                       for state in track],
                    error_z=dict(type='data', thickness=10, width=3, array=err_z),
                    # note that 3D error thickness seems to be broken in Plotly

                    text=[self._format_state_text(state) for state in track],
                    **scatter_kwargs)

            track_colors[track] = (self.fig.data[-1].line.color
                                   or self.fig.data[-1].marker.color
                                   or self.get_next_color())

        # earlier checking means this only applies to 2D.
        if uncertainty and self.dimension == 2:
            name = track_kwargs['legendgroup'] + "<br>(Ellipses)"
            add_legend = name not in {trace.legendgroup for trace in self.fig.data}
            for track in tracks:
                ellipse_kwargs = dict(
                    mode='none', fill='toself', fillcolor=track_colors[track],
                    opacity=0.2, hoverinfo='skip',
                    legendgroup=name, name=name,
                    legendrank=track_kwargs['legendrank'] + 10)
                for state in track:
                    points = self._generate_ellipse_points(state, mapping, ellipse_points)
                    if add_legend:
                        ellipse_kwargs['showlegend'] = True
                        add_legend = False
                    else:
                        ellipse_kwargs['showlegend'] = False

                    self.fig.add_scatter(x=points[0, :], y=points[1, :], **ellipse_kwargs)

        if particle and self.dimension == 2:
            name = track_kwargs['legendgroup'] + "<br>(Particles)"
            add_legend = name not in {trace.legendgroup for trace in self.fig.data}
            for track in tracks:
                for state in track:
                    particle_kwargs = dict(
                        mode='markers', marker=dict(size=2),
                        opacity=0.4, hoverinfo='skip',
                        legendgroup=name, name=name,
                        legendrank=track_kwargs['legendrank'] + 20)
                    if add_legend:
                        particle_kwargs['showlegend'] = True
                        add_legend = False
                    else:
                        particle_kwargs['showlegend'] = False
                    data = state.state_vector[mapping[:2], :]
                    self.fig.add_scattergl(x=data[0], y=data[1], **particle_kwargs)

    @staticmethod
    def _generate_ellipse_points(state, mapping, n_points=30):
        """Generate error ellipse points for given state and mapping"""
        HH = np.eye(state.ndim)[mapping, :]  # Get position mapping matrix
        w, v = np.linalg.eig(HH @ state.covar @ HH.T)
        max_ind = np.argmax(w)
        min_ind = np.argmin(w)
        orient = np.arctan2(v[1, max_ind], v[0, max_ind])
        a = np.sqrt(w[max_ind])
        b = np.sqrt(w[min_ind])
        m = 1 - (b**2 / a**2)

        angles = np.linspace(0, 2 * np.pi, n_points)
        arc_lengths = a * ellipeinc(angles, m)

        total_length = arc_lengths[-1]
        target_arc_lengths = np.linspace(0, total_length, n_points, endpoint=False)

        thetas = np.interp(target_arc_lengths, arc_lengths, angles)
        x_coords = a * np.sin(thetas)
        y_coords = b * np.cos(thetas)
        points = np.vstack((x_coords, y_coords))

        c, s = np.cos(orient), np.sin(orient)
        rotational_matrix = np.array(((c, -s), (s, c)))
        points = rotational_matrix @ points
        return points + state.mean[mapping[:2], :]

    def plot_sensors(self, sensors, mapping=[0, 1], label="Sensors", **kwargs):
        """Plots sensor(s)

        Plots sensors. Users can change the color and marker of sensors using keyword
        arguments. Default is a black 'x' marker.

        Parameters
        ----------
        sensors : Collection of :class:`~.Sensor`
            Sensors to plot
        mapping: list
            List of items specifying the mapping of the position
            components of the sensor's position.
        label: str
            Label to apply to all sensors for legend.
        \\*\\*kwargs: dict
            Additional arguments to be passed to scatter function for sensors. Defaults are
            ``marker=dict(symbol='x', color='black')``.


        .. deprecated:: 1.5
           ``label`` has replaced ``sensor_label``. In the current implementation
           ``sensor_label`` overrides ``label``. However, use of ``sensor_label``
           may be removed in the future.
        """
        label = kwargs.pop('sensor_label', None) or label
        if not isinstance(sensors, Collection):
            sensors = {sensors}

        self._check_mapping(mapping)  # ensure mapping is compatible with plotter dimension

        if self.dimension == 1 or self.dimension == 3:
            raise NotImplementedError

        sensor_kwargs = dict(mode='markers', marker=dict(symbol='x', color='black'),
                             legendgroup=label, legendrank=50)
        sensor_kwargs = merge_dicts(sensor_kwargs, kwargs)

        sensor_kwargs['name'] = label
        if sensor_kwargs['legendgroup'] not in {trace.legendgroup
                                                for trace in self.fig.data}:
            sensor_kwargs['showlegend'] = True
        else:
            sensor_kwargs['showlegend'] = True

        sensor_xy = np.array([sensor.position[mapping, 0] for sensor in sensors])
        self.fig.add_scatter(x=sensor_xy[:, 0], y=sensor_xy[:, 1], **sensor_kwargs)

    def plot_obstacles(self, obstacles, label='Obstacles', **kwargs):
        """Plots obstacle(s)

        Plots obstacles. Users can change the colour and marker size of obstacle
        vertices with keyword arguments. Marker colour determines the fill colour
        of obstacle patches. Defaults are grey '.' marker and matching fill colour.

        Parameters
        ----------
        obstacles : Collection of :class:`~.Obstacle`
            Obstacles to plot
        label: str
            Label to apply to obstacles for the legend.
        \\*\\*kwargs: dict
            Additional arguments to be passed to scatter function for detections. Defaults are
            ``marker=dict(symbol='circle', size=3, color='grey')``.
        """

        if not isinstance(obstacles, Collection):
            obstacles = {obstacles}

        # No need to check mapping as we can use obstacle shape mapping

        if self.dimension == 1 or self.dimension == 3:
            raise NotImplementedError

        obstacle_kwargs = dict(mode='markers', marker=dict(symbol='circle', size=3,
                                                           color='grey'),
                               legendgroup=label, legendrank=50, fill='toself',
                               name=label)

        merge(obstacle_kwargs, kwargs)

        if obstacle_kwargs['legendgroup'] not in {trace.legendgroup
                                                  for trace in self.fig.data}:
            obstacle_kwargs['showlegend'] = True
        else:
            obstacle_kwargs['showlegend'] = False

        for obstacle in obstacles:
            obstacle_xy = obstacle.vertices
            self.fig.add_scatter(x=obstacle_xy[0, :], y=obstacle_xy[1, :], **obstacle_kwargs)
            obstacle_kwargs['showlegend'] = False

    def hide_plot_traces(self, items_to_hide=None):
        """Hide Plot Traces

        This function allows plotting items to be invisible as default. Users can toggle the plot
        trace to visible.

        Parameters
        ----------
        items_to_hide : Iterable[str]
            The legend label (`legendgroups`) for the plot traces that should be invisible as
            default. If left as ``None`` no traces will be shown.
        """
        for fig_data in self.fig.data:
            if items_to_hide is None or fig_data.legendgroup in items_to_hide:
                fig_data.visible = "legendonly"
            else:
                fig_data.visible = None

    def show_plot_traces(self, items_to_show=None):
        """Show Plot Traces

        This function allows specific plotting items to be shown as default. All labels not
        mentioned in `items_to_show` will be invisible and can be manually toggled on.

        Parameters
        ----------
        items_to_show : Iterable[str]
            The legend label (`legendgroups`) for the plot traces that should be shown as
            default. If left as ``None`` all traces will be shown.
        """
        for fig_data in self.fig.data:
            if items_to_show is None or fig_data.legendgroup in items_to_show:
                fig_data.visible = None
            else:
                fig_data.visible = "legendonly"


class PolarPlotterly(_Plotter):

    def __init__(self, dimension=Dimension.TWO, **kwargs):
        if go is None:
            raise RuntimeError("Usage of Plotterly plotter requires installation of `plotly`")
        if isinstance(dimension, type(Dimension.TWO)):
            self.dimension = dimension
        elif isinstance(dimension, int):
            self.dimension = Dimension(dimension)
        else:
            raise TypeError("%s is an unsupported type for \'dimension\'; "
                            "expected type %s" % (type(dimension), type(Dimension.TWO)))
        if self.dimension != dimension.TWO:
            raise TypeError("Only 2D plotting currently supported")

        layout_kwargs = dict()
        layout_kwargs.update(kwargs)

        # Generate plot axes
        self.fig = go.Figure(layout=layout_kwargs)

    def plot_state_sequence(self, state_sequences, angle_mapping: int, range_mapping: int = None,
                            label="", **kwargs):
        """Plots state sequence(s)

        Plots each state sequence passed in to :attr:`state_sequences` and generates a legend
        automatically.

        Users can change line style, color and marker using keyword arguments. Any changes
        will apply to all ground truths.

        Parameters
        ----------
        state_sequences : Collection of :class:`~.StateMutableSequence`
            Collection of  state sequences which will be plotted. If not a collection,
            and instead a single :class:`~.StateMutableSequence` type, the argument is modified
            to be a set to allow for iteration.
        angle_mapping: int
            Specifying the mapping of the angular component of the state space to be plotted.
        range_mapping: int
            Specifying the mapping of the range component of the state space to be plotted. If
            `None`, the angular component will be plotted against time.
        label: str
            Label for truth data.
        \\*\\*kwargs: dict
            Additional arguments to be passed to scatter function. Default is
            ``mode=marker``.
            The default unit for the angular component is radians. This can be changed to degrees
            with the keyword argument ``thetaunit='degrees'``.
        """

        if not isinstance(state_sequences, Collection) \
                or isinstance(state_sequences, StateMutableSequence):
            state_sequences = {state_sequences}

        plotting_kwargs = dict(
            mode="markers", legendgroup=label, legendrank=200,
            name=label, thetaunit="radians")
        plotting_kwargs = merge_dicts(plotting_kwargs, kwargs)
        add_legend = plotting_kwargs['legendgroup'] not in {trace.legendgroup
                                                            for trace in self.fig.data}

        for state_sequence in state_sequences:
            if range_mapping is None:
                r = [state.timestamp for state in state_sequence]
            else:
                r = [float(state.state_vector[range_mapping]) for state in state_sequence]
            bearings = [float(state.state_vector[angle_mapping]) for state in state_sequence]

            scatter_kwargs = plotting_kwargs.copy()
            if add_legend:
                scatter_kwargs['showlegend'] = True
                add_legend = False
            else:
                scatter_kwargs['showlegend'] = False

            polar_plot = go.Scatterpolar(
                r=r,
                theta=bearings, **scatter_kwargs)
            self.fig.add_trace(polar_plot)

    def plot_ground_truths(self, truths, mapping, label="Ground Truth", **kwargs):
        """Plots ground truth(s)

        Plots each ground truth path passed in to :attr:`truths` and generates a legend
        automatically. Ground truths are plotted as dashed lines with default colors.

        Users can change line style, color and marker using keyword arguments. Any changes
        will apply to all ground truths.

        Parameters
        ----------
        truths : Collection of :class:`~.GroundTruthPath`
            Collection of  ground truths which will be plotted. If not a collection,
            and instead a single :class:`~.GroundTruthPath` type, the argument is modified to be a
            set to allow for iteration.
        mapping: list
            List of items specifying the mapping of the position components of the state space.
        label: str
            Label for truth data. Default is "Ground Truth".
        \\*\\*kwargs: dict
            Additional arguments to be passed to scatter function. Default is
            ``line=dict(dash="dash")``.


        .. deprecated:: 1.5
           ``label`` has replaced ``truths_label``. In the current implementation
           ``truths_label`` overrides ``label``. However, use of ``truths_label``
           may be removed in the future.
        """
        label = kwargs.pop('truths_label', None) or label
        truths_kwargs = dict(mode="lines", line=dict(dash="dash"), legendrank=100)
        truths_kwargs = merge_dicts(truths_kwargs, kwargs)
        angle_mapping = mapping[0]
        if len(mapping) > 1:
            range_mapping = mapping[1]
        else:
            range_mapping = None
        self.plot_state_sequence(state_sequences=truths, angle_mapping=angle_mapping,
                                 range_mapping=range_mapping, label=label, **truths_kwargs)

    def plot_measurements(self, measurements, mapping, measurement_model=None,
                          label="Measurements", convert_measurements=True, show_clutter=True,
                          **kwargs):
        """Plots measurements

        Plots detections and clutter, generating a legend automatically. Detections are plotted as
        blue circles by default unless the detection type is clutter.
        If the detection type is :class:`~.Clutter` it is plotted as a yellow 'tri-up' marker.

        Users can change the color and marker of detections using keyword arguments but not for
        clutter detections.

        Parameters
        ----------
        measurements : Collection of :class:`~.Detection`
            Detections which will be plotted. If measurements is a set of lists it is flattened.
        mapping: list
            List of items specifying the mapping of the position components of the state space.
        measurement_model : :class:`~.Model`, optional
            User-defined measurement model to be used in finding measurement state inverses if
            they cannot be found from the measurements themselves.
        label : str
            Label for the measurements.  Default is "Measurements".
        convert_measurements: bool
            Should the measurements be converted before being plotted. Default is True.
        show_clutter : bool
            Should the clutter measurements be plotted. Default is True
        \\*\\*kwargs: dict
            Additional arguments to be passed to scatter function for detections. Defaults are
            ``marker=dict(color="#636EFA")``.


        .. deprecated:: 1.5
           ``label`` has replaced ``measurements_label``. In the current implementation
           ``measurements_label`` overrides ``label``. However, use of ``measurements_label``
           may be removed in the future.
        """
        label = kwargs.pop('measurements_label', None) or label
        if not isinstance(measurements, Collection):
            measurements = {measurements}

        if any(isinstance(item, set) for item in measurements):
            measurements_set = chain.from_iterable(measurements)  # Flatten into one set
        else:
            measurements_set = set(measurements)

        plot_detections, plot_clutter = self._conv_measurements(measurements_set,
                                                                mapping,
                                                                measurement_model,
                                                                convert_measurements,
                                                                show_clutter)

        angle_mapping = 0
        if len(mapping) > 1:
            range_mapping = 1
        else:
            range_mapping = None

        if plot_detections:
            if plot_clutter:
                name = label + "<br>(Detections)"
            else:
                name = label
            measurement_kwargs = dict(mode='markers', marker=dict(color='#636EFA'), legendrank=200)
            measurement_kwargs = merge_dicts(measurement_kwargs, kwargs)
            plotting_data = [State(state_vector=plotting_state_vector,
                                   timestamp=det.timestamp)
                             for det, plotting_state_vector in plot_detections.items()]

            self.plot_state_sequence(state_sequences=[plotting_data], angle_mapping=angle_mapping,
                                     range_mapping=range_mapping, label=name,
                                     **measurement_kwargs)

        if plot_clutter:
            name = label + "<br>(Clutter)"
            clutter_kwargs = dict(mode='markers', legendrank=210,
                                  marker=dict(symbol="star-triangle-up", color='#FECB52'))
            clutter_kwargs = merge_dicts(clutter_kwargs, kwargs)
            plotting_data = [State(state_vector=plotting_state_vector,
                                   timestamp=det.timestamp)
                             for det, plotting_state_vector in plot_clutter.items()]

            self.plot_state_sequence(state_sequences=[plotting_data], angle_mapping=angle_mapping,
                                     range_mapping=range_mapping, label=name,
                                     **clutter_kwargs)

    def plot_tracks(self, tracks, mapping, uncertainty=False, particle=False, label="Tracks",
                    **kwargs):
        """Plots track(s)

        Plots each track generated, generating a legend automatically. If ``uncertainty=True``
        error ellipses are plotted.
        Tracks are plotted as solid lines with point markers and default colors.

        Users can change line style, color and marker using keyword arguments.

        Parameters
        ----------
        tracks : Collection of :class:`~.Track`
            Collection of tracks which will be plotted. If not a collection, and instead a single
            :class:`~.Track` type, the argument is modified to be a set to allow for iteration.
        mapping: list
            List of items specifying the mapping of the position
            components of the state space.
        uncertainty : bool
            If True, function plots uncertainty ellipses.
        particle : bool
            If True, function plots particles.
        label: str
            Label to apply to all tracks for legend.
        \\*\\*kwargs: dict
            Additional arguments to be passed to scatter function. Defaults are
            ``mode='markers+lines'``.


        .. deprecated:: 1.5
           ``label`` has replaced ``track_label``. In the current implementation
           ``track_label`` overrides ``label``. However, use of ``track_label``
           may be removed in the future.
        """
        label = kwargs.pop('track_label', None) or label
        if uncertainty or particle:
            raise NotImplementedError

        track_kwargs = dict(mode='markers+lines', legendrank=300)
        track_kwargs = merge_dicts(track_kwargs, kwargs)
        angle_mapping = mapping[0]
        if len(mapping) > 1:
            range_mapping = mapping[1]
        else:
            range_mapping = None
        self.plot_state_sequence(state_sequences=tracks, angle_mapping=angle_mapping,
                                 range_mapping=range_mapping, label=label, **track_kwargs)

    def plot_sensors(self, sensors, label="Sensors", **kwargs):
        raise NotImplementedError

    def plot_obstacles(self, obstacles, label='Obstacles', **kwargs):
        raise NotImplementedError


class _AnimationPlotterDataClass(Base):
    plotting_data: Iterable[State] = Property()
    plotting_label: str = Property()
    plotting_keyword_arguments: dict = Property()


class AnimationPlotter(_Plotter):

    def __init__(self, dimension=Dimension.TWO, x_label: str = "$x$", y_label: str = "$y$",
                 title: str = None, legend_kwargs: dict = None, **kwargs):

        self.figure_kwargs = {"figsize": (10, 6)}
        self.figure_kwargs.update(kwargs)
        if dimension != Dimension.TWO:
            raise NotImplementedError

        self.legend_kwargs = dict()
        if legend_kwargs is not None:
            self.legend_kwargs.update(legend_kwargs)

        self.x_label: str = x_label
        self.y_label: str = y_label

        if title:
            title += "\n"
        self.title: str = title

        self.plotting_data: list[_AnimationPlotterDataClass] = []

        self.animation_output: animation.FuncAnimation = None

    def run(self,
            times_to_plot: list[datetime] = None,
            plot_item_expiry: Optional[timedelta] = None,
            **kwargs):
        """Run the animation

        Parameters
        ----------
        times_to_plot : List of :class:`~.datetime`
            List of datetime objects of when to refresh and draw the animation. Default `None`,
            where unique timestamps of data will be used.
        plot_item_expiry: :class:`~.timedelta`, Optional
            Describes how long states will remain present in the figure. Default value of None
            means data is shown indefinitely
        \\*\\*kwargs: dict
            Additional arguments to be passed to the animation.FuncAnimation function
        """
        if times_to_plot is None:
            times_to_plot = sorted({
                state.timestamp
                for plotting_data in self.plotting_data
                for state in plotting_data.plotting_data})

        self.animation_output = self.run_animation(
            times_to_plot=times_to_plot,
            data=self.plotting_data,
            plot_item_expiry=plot_item_expiry,
            x_label=self.x_label,
            y_label=self.y_label,
            figure_kwargs=self.figure_kwargs,
            legend_kwargs=self.legend_kwargs,
            animation_input_kwargs=kwargs,
            plot_title=self.title
        )
        return self.animation_output

    def save(self, filename='example.mp4', **kwargs):
        """Save the animation

        Parameters
        ----------
        filename : str
            filename of animation file
        \\*\\*kwargs: dict
            Additional arguments to be passed to the animation.save function
        """
        if self.animation_output is None:
            raise ValueError("Animation hasn't been run yet. Therefore there is no animation to "
                             "save")

        self.animation_output.save(filename, **kwargs)

    def plot_ground_truths(self, truths, mapping: list[int], label: str = "Ground Truth",
                           **kwargs):
        """Plots ground truth(s)

        Plots each ground truth path passed in to :attr:`truths` and generates a legend
        automatically. Ground truths are plotted as dashed lines with default colors.

        Users can change linestyle, color and marker using keyword arguments. Any changes
        will apply to all ground truths.

        Parameters
        ----------
        truths : Collection of :class:`~.GroundTruthPath`
            Collection of  ground truths which will be plotted. If not a collection and instead a
            single :class:`~.GroundTruthPath` type, the argument is modified to be a set to allow
            for iteration.
        mapping: list
            List of items specifying the mapping of the position components of the state space.
        label: str
            Label for truth data. Default is "Ground Truth"
        \\*\\*kwargs: dict
            Additional arguments to be passed to plot function. Default is ``linestyle="--"``.


        .. deprecated:: 1.5
           ``label`` has replaced ``truths_label``. In the current implementation
           ``truths_label`` overrides ``label``. However, use of ``truths_label``
           may be removed in the future.
        """
        label = kwargs.pop('truths_label', None) or label
        truths_kwargs = dict(linestyle="--")
        truths_kwargs.update(kwargs)
        self.plot_state_mutable_sequence(truths, mapping, label, **truths_kwargs)

    def plot_tracks(self, tracks, mapping: list[int], uncertainty=False, particle=False,
                    label="Tracks", **kwargs):
        """Plots track(s)

        Plots each track generated, generating a legend automatically. Tracks are plotted as solid
        lines with point markers and default colors. Users can change linestyle, color and marker
        using keyword arguments.

        Parameters
        ----------
        tracks : Collection of :class:`~.Track`
            Collection of tracks which will be plotted. If not a collection, and instead a single
            :class:`~.Track` type, the argument is modified to be a set to allow for iteration.
        mapping: list
            List of items specifying the mapping of the position
            components of the state space.
        uncertainty : bool
            Currently not implemented. If True, an error is raised
        particle : bool
            Currently not implemented. If True, an error is raised
        label: str
            Label to apply to all tracks for legend.
        \\*\\*kwargs: dict
            Additional arguments to be passed to plot function. Defaults are ``linestyle="-"``,
            ``marker='s'`` for :class:`~.Update` and ``marker='o'`` for other states.


        .. deprecated:: 1.5
           ``label`` has replaced ``track_label``. In the current implementation
           ``track_label`` overrides ``label``. However, use of ``track_label``
           may be removed in the future.
        """
        label = kwargs.pop('track_label', None) or label
        if uncertainty or particle:
            raise NotImplementedError

        tracks_kwargs = dict(linestyle='-', marker="s", color=None)
        tracks_kwargs.update(kwargs)
        self.plot_state_mutable_sequence(tracks, mapping, label, **tracks_kwargs)

    def plot_state_mutable_sequence(self, state_mutable_sequences, mapping: list[int], label: str,
                                    **plotting_kwargs):
        """Plots State Mutable Sequence

        Parameters
        ----------
        state_mutable_sequences : Collection of :class:`~.StateMutableSequence`
            Collection of states to be plotted
        mapping: list
            List of items specifying the mapping of the position components of the state space.
        label : str
            User-defined measurement model to be used in finding measurement state inverses if
            they cannot be found from the measurements themselves.
        \\*\\*kwargs: dict
            Additional arguments to be passed to plot function for states.
        """

        if not isinstance(state_mutable_sequences, Collection) or \
                isinstance(state_mutable_sequences, StateMutableSequence):
            state_mutable_sequences = {state_mutable_sequences}  # Make a set of length 1

        for idx, state_mutable_sequence in enumerate(state_mutable_sequences):
            if idx == 0:
                this_plotting_label = label
            else:
                this_plotting_label = None

            self.plotting_data.append(_AnimationPlotterDataClass(
                plotting_data=[State(state_vector=[state.state_vector[mapping[0]],
                                                   state.state_vector[mapping[1]]],
                                     timestamp=state.timestamp)
                               for state in state_mutable_sequence],
                plotting_label=this_plotting_label,
                plotting_keyword_arguments=plotting_kwargs
            ))

    def plot_measurements(self, measurements, mapping, measurement_model=None,
                          label="Measurements", convert_measurements=True, show_clutter=True,
                          **kwargs):
        """Plots measurements

        Plots detections and clutter, generating a legend automatically. Detections are plotted as
        blue circles by default unless the detection type is clutter.
        If the detection type is :class:`~.Clutter` it is plotted as a yellow 'tri-up' marker.

        Users can change the color and marker of detections using keyword arguments but not for
        clutter detections.

        Parameters
        ----------
        measurements : Collection of :class:`~.Detection`
            Detections which will be plotted. If measurements is a set of lists it is flattened.
        mapping: list
            List of items specifying the mapping of the position components of the state space.
        measurement_model : :class:`~.Model`, optional
            User-defined measurement model to be used in finding measurement state inverses if
            they cannot be found from the measurements themselves.
        label: str
            Label for measurements. Default is "Detections".
        convert_measurements: bool
            Should the measurements be converted from measurement space to state space before
            being plotted. Default is True
        show_clutter : bool
            Should the clutter measurements be plotted. Default is True
        \\*\\*kwargs: dict
            Additional arguments to be passed to plot function for detections. Defaults are
            ``marker='o'`` and ``color='b'``.


        .. deprecated:: 1.5
           ``label`` has replaced ``measurements_label``. In the current implementation
           ``measurements_label`` overrides ``label``. However, use of ``measurements_label``
           may be removed in the future.
        """
        label = kwargs.pop('measurements_label', None) or label
        measurement_kwargs = dict(marker='o', color='b')
        measurement_kwargs.update(kwargs)

        if not isinstance(measurements, Collection):
            measurements = {measurements}  # Make a set of length 1

        if any(isinstance(item, set) for item in measurements):
            measurements_set = chain.from_iterable(measurements)  # Flatten into one set
        else:
            measurements_set = measurements

        plot_detections, plot_clutter = self._conv_measurements(measurements_set,
                                                                mapping,
                                                                measurement_model,
                                                                convert_measurements,
                                                                show_clutter)

        if plot_detections:
            if plot_clutter:
                name = label + "\n(Detections)"
            else:
                name = label
            detection_kwargs = dict(linestyle='', marker='o', color='b')
            detection_kwargs.update(kwargs)
            self.plotting_data.append(_AnimationPlotterDataClass(
                plotting_data=[State(state_vector=plotting_state_vector,
                                     timestamp=detection.timestamp)
                               for detection, plotting_state_vector in plot_detections.items()],
                plotting_label=name,
                plotting_keyword_arguments=detection_kwargs
            ))

        if plot_clutter:
            clutter_kwargs = dict(linestyle='', marker='2', color='y')
            clutter_kwargs.update(kwargs)
            self.plotting_data.append(_AnimationPlotterDataClass(
                plotting_data=[State(state_vector=plotting_state_vector,
                                     timestamp=detection.timestamp)
                               for detection, plotting_state_vector in plot_clutter.items()],
                plotting_label=label + "\n(Clutter)",
                plotting_keyword_arguments=clutter_kwargs
            ))

    def plot_sensors(self, sensors, label="Sensors", **kwargs):
        raise NotImplementedError

    def plot_obstacles(self, obstacles, label='Obstacles', **kwargs):
        raise NotImplementedError

    @classmethod
    def run_animation(cls,
                      times_to_plot: list[datetime],
                      data: Iterable[_AnimationPlotterDataClass],
                      plot_item_expiry: Optional[timedelta] = None,
                      axis_padding: float = 0.1,
                      figure_kwargs: dict = None,
                      animation_input_kwargs: dict = None,
                      legend_kwargs: dict = None,
                      x_label: str = "$x$",
                      y_label: str = "$y$",
                      plot_title: str = None
                      ) -> animation.FuncAnimation:
        """
        Parameters
        ----------
        times_to_plot : Iterable[datetime]
            All the times that the plotter should plot
        data : Iterable[datetime]
            All the data that should be plotted
        plot_item_expiry: timedelta
            How long a state should be displayed for. Default value of None
            means data is shown indefinitely
        axis_padding: float
            How much extra space should be given around the edge of the plot
        figure_kwargs: dict
            Keyword arguments for the pyplot figure function. See matplotlib.pyplot.figure for more
            details
        animation_input_kwargs: dict
            Keyword arguments for FuncAnimation class. See matplotlib.animation.FuncAnimation for
            more details. Default values are: blit=False, repeat=False, interval=50
        legend_kwargs: dict
            Keyword arguments for the pyplot legend function. See matplotlib.pyplot.legend for more
            details
        x_label: str
            Label for the x axis
        y_label: str
            Label for the y axis
        plot_title: str
            Title for the plot

        Returns
        -------
        : animation.FuncAnimation
            Animation object
        """

        animation_kwargs = dict(blit=False, repeat=False, interval=50)  # milliseconds
        if animation_input_kwargs is None:
            animation_input_kwargs = dict()
        animation_kwargs.update(animation_input_kwargs)

        if figure_kwargs is None:
            figure_kwargs = dict()
        fig1 = plt.figure(**figure_kwargs)

        the_lines = []
        plotting_data = []
        legends_key = []

        for a_plot_object in data:
            if a_plot_object.plotting_data is not None:
                the_data = np.array(
                    [a_state.state_vector for a_state in a_plot_object.plotting_data])
                if len(the_data) == 0:
                    continue
                the_lines.append(
                    plt.plot([],  # the_data[:1, 0],
                             [],  # the_data[:1, 1],
                             **a_plot_object.plotting_keyword_arguments)[0])

                legends_key.append(a_plot_object.plotting_label)
                plotting_data.append(a_plot_object.plotting_data)

        if axis_padding:
            [x_limits, y_limits] = [
                [min(state.state_vector[idx] for line in data for state in line.plotting_data),
                 max(state.state_vector[idx] for line in data for state in line.plotting_data)]
                for idx in [0, 1]]

            for axis_limits in [x_limits, y_limits]:
                limit_padding = axis_padding * (axis_limits[1] - axis_limits[0])
                # The casting to float to ensure the limits contain do not contain angle classes
                axis_limits[0] = float(axis_limits[0] - limit_padding)
                axis_limits[1] = float(axis_limits[1] + limit_padding)

            plt.xlim(x_limits)
            plt.ylim(y_limits)
        else:
            plt.axis('equal')

        plt.xlabel(x_label)
        plt.ylabel(y_label)

        lines_with_legend = [line for line, label in zip(the_lines, legends_key)
                             if label is not None]
        if legend_kwargs is None:
            legend_kwargs = dict()
        plt.legend(lines_with_legend, [label for label in legends_key if label is not None],
                   **legend_kwargs)

        if plot_item_expiry is None:
            min_plot_time = min(state.timestamp
                                for line in data
                                for state in line.plotting_data)
            min_plot_times = [min_plot_time] * len(times_to_plot)
        else:
            min_plot_times = [time - plot_item_expiry for time in times_to_plot]

        line_ani = animation.FuncAnimation(fig1, cls.update_animation,
                                           frames=len(times_to_plot),
                                           fargs=(the_lines, plotting_data, min_plot_times,
                                                  times_to_plot, plot_title),
                                           **animation_kwargs)

        plt.draw()

        return line_ani

    @staticmethod
    def update_animation(index: int, lines: list[Line2D], data_list: list[list[State]],
                         start_times: list[datetime], end_times: list[datetime], title: str):
        """
        Parameters
        ----------
        index : int
            Which index of the start_times and end_times should be used
        lines : List[Line2D]
            The data that will be plotted, to be plotted.
        data_list : List[List[State]]
            All the data that should be plotted
        start_times : List[datetime]
            lowest (earliest) time for an item to be plotted
        end_times : List[datetime]
            highest (latest) time for an item to be plotted
        title: str
            Title for the plot

        Returns
        -------
        : List[Line2D]
            The data that will be plotted
        """

        min_time = start_times[index]
        max_time = end_times[index]

        if title is None:
            title = ""
        plt.title(title + str(max_time))
        for i, data_source in enumerate(data_list):

            if data_source is not None:
                the_data = np.array([a_state.state_vector for a_state in data_source
                                     if min_time <= a_state.timestamp <= max_time])
                if the_data.size > 0:
                    lines[i].set_data(the_data[:, 0],
                                      the_data[:, 1])
                else:
                    lines[i].set_data([],
                                      [])
        return lines


class AnimatedPlotterly(_Plotter):
    """
    Class for a 2D animated plotter that uses Plotly graph objects rather than matplotlib.
    This gives the user the ability to see how tracking works through time, while being
    able to interact with tracks, truths, etc, in the same way that is enabled by
    Plotly static plots.

    Simplifies the process of plotting ground truths, measurements, clutter, and tracks.
    Tracks can be plotted with uncertainty ellipses or particles if required. Legends
    are automatically generated with each plot.

    Parameters
    ----------
    timesteps: Collection
        Collection of equally-spaced timesteps. Each animation frame is a timestep.
    tail_length: float
        Percentage of sim time for which previous values will still be displayed for.
        Value can be between 0 and 1. Default is 0.3.
    equal_size: bool
        Makes x and y axes equal when figure is resized. Default is False.
    sim_duration: int
        Time taken to run animation (s). Default is 6
    \\*\\*kwargs
        Additional arguments to be passed in the initialisation.

    Attributes
    ----------

    """

    def __init__(self, timesteps, tail_length=0.3, equal_size=False,
                 sim_duration=6, **kwargs):
        """
        Initialise the figure and checks that inputs are correctly formatted.
        Creates an empty frame for each timestep, and configures
        the buttons and slider.


        """
        if go is None or colors is None:
            raise RuntimeError("Usage of Plotterly plotter requires installation of `plotly`")

        self.equal_size = equal_size

        # checking that there are multiple timesteps
        if len(timesteps) < 2:
            raise ValueError("Must be at least 2 timesteps for animation.")

        # checking that timesteps are evenly spaced
        time_spaces = np.unique(np.diff(timesteps))

        # gives the unique values of time gaps between timesteps. If this contains more than
        # one value, then timesteps are not all evenly spaced which is an issue.
        if len(time_spaces) != 1:
            warnings.warn("Timesteps are not equally spaced, so the passage of time is not linear")
        self.timesteps = timesteps

        # checking input to tail_length
        if tail_length > 1 or tail_length < 0:
            raise ValueError("Tail length should be between 0 and 1")
        self.tail_length = tail_length

        # checking sim_duration
        if sim_duration <= 0:
            raise ValueError("Simulation duration must be positive")

        # time window is calculated as sim_length * tail_length. This is
        # the window of time for which past plots are still visible
        self.time_window = (timesteps[-1] - timesteps[0]) * tail_length

        self.colorway = colors.qualitative.Plotly[1:]  # plotting colours

        self.all_masks = dict()  # dictionary to be filled up later

        self.plotting_function_called = False  # keeps track if anything has been plotted or not
        # so that only the first data plotted will override the default axis max and mins.

        self.fig = go.Figure()

        layout_kwargs = dict(
            xaxis=dict(title=dict(text="<i>x</i>")),
            yaxis=dict(title=dict(text="<i>y</i>")),
            colorway=self.colorway,  # Needed to match colours later.
            height=550,
            autosize=True
        )
        # layout_kwargs.update(kwargs)
        self.fig.update_layout(layout_kwargs)

        # initialise frames according to simulation timesteps
        self.fig.frames = [dict(
            name=str(time),
            data=[],
            traces=[]
        ) for time in timesteps]

        self.fig.update_xaxes(range=[0, 10])
        self.fig.update_yaxes(range=[0, 10])

        frame_duration = sim_duration * 1000 / len(self.fig.frames)

        # if the gap between timesteps is greater than a day, it isn't necessary
        # to display hour and minute information, so remove this to give a cleaner display.
        # a and b are used in the slider steps label later
        if time_spaces[0] >= timedelta(days=1):
            start_cut_off = None
            end_cut_off = 10

        # if the simulation is over a day long, display all information which
        # looks clunky but is necessary
        elif timesteps[-1] - timesteps[0] > timedelta(days=1):
            start_cut_off = None
            end_cut_off = None

        # otherwise, remove day information and just show
        # hours, mins, etc. which is cleaner to look at
        else:
            start_cut_off = 11
            end_cut_off = None

        # create button and slider
        updatemenus = [dict(type='buttons',
                            buttons=[{
                                "args": [None,
                                         {"frame": {"duration": frame_duration, "redraw": True},
                                          "fromcurrent": True, "transition": {"duration": 0}}],
                                "label": "Play",
                                "method": "animate"
                            }, {
                                "args": [[None], {"frame": {"duration": 0, "redraw": True},
                                                  "mode": "immediate",
                                                  "transition": {"duration": 0}}],
                                "label": "Stop",
                                "method": "animate"
                            }],
                            direction='left',
                            pad=dict(r=10, t=75),
                            showactive=True, x=0.1, y=0, xanchor='right', yanchor='top')
                       ]
        sliders = [{'yanchor': 'top',
                    'xanchor': 'left',
                    'currentvalue': {'font': {'size': 16}, 'prefix': 'Time: ', 'visible': True,
                                     'xanchor': 'right'},
                    'transition': {'duration': frame_duration, 'easing': 'linear'},
                    'pad': {'b': 10, 't': 50},
                    'len': 0.9, 'x': 0.1, 'y': 0,
                    'steps': [{'args': [[frame.name], {
                        'frame': {'duration': 1.0, 'easing': 'linear', 'redraw': True},
                        'transition': {'duration': 0, 'easing': 'linear'}}],
                               'label': frame.name[start_cut_off: end_cut_off],
                               'method': 'animate'} for frame in
                              self.fig.frames
                              ]}]
        self.fig.update_layout(updatemenus=updatemenus, sliders=sliders)
        self.fig.update_layout(kwargs)

    def show(self):
        """
        Display the animation.
        """
        return self.fig

    def _resize(self, data, type="track"):
        """
        Reshape figure so that everything is in view.

        Parameters
        ----------

        data:
            Collection of values that are being added to the figure.
            Will be a list if coming from plot_ground_Truths or
            plot_tracks, but will be a dictionary if coming from plot_measurements.
        """

        # fill in all data. If there is no data, fill all_x, all_y with current axis limits
        if not data:
            all_x = list(self.fig.layout.xaxis.range)
            all_y = list(self.fig.layout.xaxis.range)
        else:
            all_x = list()
            all_y = list()

        # fill in data
        if type == "measurements":

            for key, item in data.items():
                all_x.extend(data[key]["x"])
                all_y.extend(data[key]["y"])

        elif type in ("ground_truth", "tracks"):

            for n, _ in enumerate(data):
                all_x.extend(data[n]["x"])
                all_y.extend(data[n]["y"])

        elif type == "sensor":
            sensor_xy = np.array([sensor.position[[0, 1], 0] for sensor in data])
            all_x.extend(sensor_xy[:, 0])
            all_y.extend(sensor_xy[:, 1])

        elif type == "particle_or_uncertainty":
            # data comes in format of list of dictionaries. Each dictionary contains 'x' and 'y',
            # which are a list of lists.
            for dictionary in data:
                for x_values in dictionary["x"]:
                    all_x.extend([np.nanmax(x_values), np.nanmin(x_values)])
                for y_values in dictionary["y"]:
                    all_y.extend([np.nanmax(y_values), np.nanmin(y_values)])

        elif type == "obstacle":
            for obstacle in data:
                obstacle_xy = obstacle.vertices[(0, 1), :]
                all_x.extend(obstacle_xy[0, :])
                all_y.extend(obstacle_xy[1, :])

        xmax = max(all_x)
        ymax = max(all_y)
        xmin = min(all_x)
        ymin = min(all_y)

        if self.equal_size:
            xmax = ymax = max(xmax, ymax)
            xmin = ymin = min(xmin, ymin)

        # if it's first time plotting data, want to ensure plotter is bound to that data
        # and not the default values. Issues arise if the initial plotted data is much
        # smaller than the default 0 to 10 values.
        if not self.plotting_function_called:

            self.fig.update_xaxes(range=[xmin, xmax])
            self.fig.update_yaxes(range=[ymin, ymax])

        # need to check if it's actually necessary to resize or not
        if xmax >= self.fig.layout.xaxis.range[1] or xmin <= self.fig.layout.xaxis.range[0]:

            xmax = max(xmax, self.fig.layout.xaxis.range[1])
            xmin = min(xmin, self.fig.layout.xaxis.range[0])
            xrange = xmax - xmin

            # update figure while adding a small buffer to the mins and maxes
            self.fig.update_xaxes(range=[xmin - xrange / 20, xmax + xrange / 20])

        if ymax >= self.fig.layout.yaxis.range[1] or ymin <= self.fig.layout.yaxis.range[0]:

            ymax = max(ymax, self.fig.layout.yaxis.range[1])
            ymin = min(ymin, self.fig.layout.yaxis.range[0])
            yrange = ymax - ymin

            self.fig.update_yaxes(range=[ymin - yrange / 20, ymax + yrange / 20])

    def plot_ground_truths(self, truths, mapping, label="Ground Truth",
                           resize=True, **kwargs):

        """Plots ground truth(s)

        Plots each ground truth path passed in to :attr:`truths` and generates a legend
        automatically. Ground truths are plotted as dashed lines with default colors.

        Users can change linestyle, color and marker using keyword arguments. Any changes
        will apply to all ground truths.

        Parameters
        ----------
        truths : Collection of :class:`~.GroundTruthPath`
            Collection of  ground truths which will be plotted. If not a collection and instead a
            single :class:`~.GroundTruthPath` type, the argument is modified to be a set to allow
            for iteration.
        mapping: list
            List of items specifying the mapping of the position components of the state space.
        label: str
            Name of ground truths in legend/plot
        resize: bool
            if True, will resize figure to ensure that ground truths are in view
        \\*\\*kwargs: dict
            Additional arguments to be passed to plot function. Default is ``linestyle="--"``.


        .. deprecated:: 1.5
           ``label`` has replaced ``truths_label``. In the current implementation
           ``truths_label`` overrides ``label``. However, use of ``truths_label``
           may be removed in the future.
        """
        label = kwargs.pop('truths_label', None) or label

        if not isinstance(truths, Collection) or isinstance(truths, StateMutableSequence):
            truths = {truths}  # Make a set of length 1

        data = [dict() for _ in truths]  # put all data into one place for later plotting
        for n, truth in enumerate(truths):

            # initialise arrays that go inside the dictionary
            data[n].update(x=np.zeros(len(truth)),
                           y=np.zeros(len(truth)),
                           time=np.array([0 for _ in range(len(truth))], dtype=object),
                           time_str=np.array([0 for _ in range(len(truth))], dtype=object),
                           type=np.array([0 for _ in range(len(truth))], dtype=object))

            for k, state in enumerate(truth):
                # fill the arrays here
                data[n]["x"][k] = state.state_vector[mapping[0]]
                data[n]["y"][k] = state.state_vector[mapping[1]]
                data[n]["time"][k] = state.timestamp
                data[n]["time_str"][k] = str(state.timestamp)
                data[n]["type"][k] = type(state).__name__

        trace_base = len(self.fig.data)  # number of traces currently in the animation

        # add a trace that keeps the legend up for the entire simulation (will remain
        # even if no truths are present), then add a trace for each truth in the simulation.
        # initialise keyword arguments, then add them to the traces
        truth_kwargs = dict(x=[], y=[], mode="lines", hoverinfo='none', legendgroup=label,
                            line=dict(dash="dash", color=self.colorway[0]), legendrank=100,
                            name=label, showlegend=True)
        truth_kwargs = merge_dicts(truth_kwargs, kwargs)
        # legend dummy trace
        self.fig.add_trace(go.Scatter(truth_kwargs))

        # we don't want the legend for any of the actual traces
        truth_kwargs.update({"showlegend": False})

        for n, _ in enumerate(truths):
            # change the colour of each truth and include n in its name
            truth_kwargs = merge_dicts(
                truth_kwargs, dict(line=dict(color=self.colorway[n % len(self.colorway)])))
            truth_kwargs = merge_dicts(truth_kwargs, kwargs)
            self.fig.add_trace(go.Scatter(truth_kwargs))  # add to traces

        for frame in self.fig.frames:

            # get current fig data and traces
            data_ = list(frame.data)
            traces_ = list(frame.traces)

            # convert string to datetime object
            frame_time = datetime.fromisoformat(frame.name)
            cutoff_time = (frame_time - self.time_window)

            # for the legend
            data_.append(go.Scatter(x=[0, 0], y=[0, 0]))
            traces_.append(trace_base)

            for n, truth in enumerate(truths):
                # all truth points that come at or before the frame time
                t_upper = [data[n]["time"] <= frame_time]

                # only select detections that come after the time cut-off
                t_lower = [data[n]["time"] >= cutoff_time]

                # put together
                mask = np.logical_and(t_upper, t_lower)

                # find x, y, time, and type
                truth_x = data[n]["x"][tuple(mask)]
                # add in np.inf to ensure traces are present for every timestep
                truth_x = np.append(truth_x, [np.inf])
                truth_y = data[n]["y"][tuple(mask)]
                truth_y = np.append(truth_y, [np.inf])
                times = data[n]["time_str"][tuple(mask)]

                data_.append(go.Scatter(x=truth_x,
                                        y=truth_y,
                                        meta=times,
                                        hovertemplate='GroundTruthState' +
                                                      '<br>(%{x}, %{y})' +
                                                      '<br>Time: %{meta}'))

                traces_.append(trace_base + n + 1)  # append data to correct trace

                frame.data = data_
                frame.traces = traces_

        if resize:
            self._resize(data, type="ground_truth")

        # we have called a plotting function so update flag (gets used in _resize)
        self.plotting_function_called = True

    def plot_measurements(self, measurements, mapping, measurement_model=None,
                          resize=True, label="Measurements", convert_measurements=True,
                          show_clutter=True, **kwargs):
        """Plots measurements

        Plots detections and clutter, generating a legend automatically. Detections are plotted as
        blue circles by default unless the detection type is clutter.
        If the detection type is :class:`~.Clutter` it is plotted as a yellow 'tri-up' marker.

        Users can change the color and marker of detections using keyword arguments but not for
        clutter detections.

        Parameters
        ----------
        measurements : Collection of :class:`~.Detection`
            Detections which will be plotted. If measurements is a set of lists it is flattened.
        mapping: list
            List of items specifying the mapping of the position components of the state space.
        measurement_model : :class:`~.Model`, optional
            User-defined measurement model to be used in finding measurement state inverses if
            they cannot be found from the measurements themselves.
        resize: bool
            If True, will resize figure to ensure measurements are in view
        label : str
            Label for the measurements.  Default is "Measurements".
        convert_measurements : bool
            Should the measurements be converted from measurement space to state space before
            being plotted. Default is True
        show_clutter : bool
            Should the clutter measurements be plotted. Default is True
        \\*\\*kwargs: dict
            Additional arguments to be passed to scatter function for detections. Defaults are
            ``marker=dict(color="#636EFA")``.


        .. deprecated:: 1.5
           ``label`` has replaced ``measurements_label``. In the current implementation
           ``measurements_label`` overrides ``label``. However, use of ``measurements_label``
           may be removed in the future.
        """
        label = kwargs.pop('measurements_label', None) or label

        if not isinstance(measurements, Collection):
            measurements = {measurements}  # Make a set of length 1

        if any(isinstance(item, set) for item in measurements):
            measurements_set = chain.from_iterable(measurements)  # Flatten into one set
        else:
            measurements_set = measurements
        plot_detections, plot_clutter = self._conv_measurements(measurements_set,
                                                                mapping,
                                                                measurement_model,
                                                                convert_measurements,
                                                                show_clutter)
        plot_combined = {'Detection': plot_detections,
                         'Clutter': plot_clutter}  # for later reference

        # this dictionary will store all the plotting data that we need
        # from the detections and clutter into numpy arrays that we can easily
        # access to plot
        combined_data = dict()

        # only add clutter or detections to plot if necessary
        if plot_detections:
            combined_data.update(dict(Detection=dict()))
        if plot_clutter:
            combined_data.update(dict(Clutter=dict()))

        # initialise combined_data
        for key in combined_data.keys():
            length = len(plot_combined[key])
            combined_data[key].update({
                "x": np.zeros(length),
                "y": np.zeros(length),
                "time": np.array([0 for _ in range(length)], dtype=object),
                "time_str": np.array([0 for _ in range(length)], dtype=object),
                "type": np.array([0 for _ in range(length)], dtype=object)})

        # and now fill in the data

        for key in combined_data.keys():
            for n, det in enumerate(plot_combined[key]):
                x, y = list(plot_combined[key].values())[n]
                combined_data[key]["x"][n] = x
                combined_data[key]["y"][n] = y
                combined_data[key]["time"][n] = det.timestamp
                combined_data[key]["time_str"][n] = str(det.timestamp)
                combined_data[key]["type"][n] = type(det).__name__

        # get number of traces currently in fig
        trace_base = len(self.fig.data)

        if plot_detections:
            # initialise detections
            if plot_clutter:
                name = label + "<br>(Detections)"
            else:
                name = label
            measurement_kwargs = dict(x=[], y=[], mode='markers',
                                      name=name,
                                      legendgroup=name,
                                      legendrank=200, showlegend=True,
                                      marker=dict(color="#636EFA"), hoverinfo='none')
            measurement_kwargs = merge_dicts(measurement_kwargs, kwargs)

            self.fig.add_trace(go.Scatter(measurement_kwargs))  # trace for legend

            measurement_kwargs.update({"showlegend": False})
            self.fig.add_trace(go.Scatter(measurement_kwargs))  # trace for plotting

        if plot_clutter:
            # change necessary kwargs to initialise clutter trace
            name = label + "<br>(Clutter)"
            clutter_kwargs = dict(x=[], y=[], mode='markers',
                                  name=name,
                                  legendgroup=name,
                                  legendrank=300, showlegend=True,
                                  marker=dict(symbol="star-triangle-up", color='#FECB52'),
                                  hoverinfo='none')
            clutter_kwargs = merge_dicts(clutter_kwargs, kwargs)

            self.fig.add_trace(go.Scatter(clutter_kwargs))  # trace for plotting clutter

        # add data to frames
        for frame in self.fig.frames:

            data_ = list(frame.data)
            traces_ = list(frame.traces)

            # add blank data to ensure detection legend stays in place
            data_.append(go.Scatter(x=[-np.inf, np.inf], y=[-np.inf, np.inf]))
            traces_.append(trace_base)  # ensure data is added to correct trace

            frame_time = datetime.fromisoformat(frame.name)  # convert string to datetime object

            # time at which dets will disappear from the fig
            cutoff_time = (frame_time - self.time_window)

            for j, key in enumerate(combined_data.keys()):
                # only select measurements that arrive by the time of the current frame
                t_upper = [combined_data[key]["time"] <= frame_time]

                # only select detections that come after the time cut-off
                t_lower = [combined_data[key]["time"] >= cutoff_time]

                # put them together to create the final mask
                mask = np.logical_and(t_upper, t_lower)

                # find x and y points for true detections and clutter
                det_x = combined_data[key]["x"][tuple(mask)]
                det_x = np.append(det_x, [np.inf])
                det_y = combined_data[key]["y"][tuple(mask)]
                det_y = np.append(det_y, [np.inf])
                det_times = combined_data[key]["time_str"][tuple(mask)]

                data_.append(go.Scatter(x=det_x,
                                        y=det_y,
                                        meta=det_times,
                                        hovertemplate=f'{key}' +
                                                      '<br>(%{x}, %{y})' +
                                                      '<br>Time: %{meta}'))
                traces_.append(trace_base + j + 1)

            frame.data = data_  # update the figure
            frame.traces = traces_

        if resize:
            self._resize(combined_data, "measurements")

        # we have called a plotting function so update flag (gets used in resize)
        self.plotting_function_called = True

    def plot_tracks(self, tracks, mapping, uncertainty=False, resize=True,
                    particle=False, plot_history=False, ellipse_points=30,
                    label="Tracks", **kwargs):
        """
        Plots each track generated, generating a legend automatically. If 'uncertainty=True',
        error ellipses are plotted. Tracks are plotted as solid lines with point markers
        and default colours.

        Users can change linestyle, color, and marker using keyword arguments. Uncertainty metrics
        will also be plotted with the user defined colour and any changes will apply to all tracks.

        Parameters
        ----------
        tracks: Collection of :class:`~.Track`
            Collection of tracks which will be plotted. If not a collection, and instead a single
            :class:`~.Track` type, the argument is modified to be a set to allow for iteration

        mapping: list
            List of items specifying the mapping of the position
            components of the state space
        uncertainty: bool
            If True, function plots uncertainty ellipses
        resize: bool
            If True, plotter will change bounds so that tracks are in view
        particle: bool
            If True, function plots particles
        plot_history: bool
            If true, plots all particles and uncertainty ellipses up to current time step
        ellipse_points: int
            Number of points for polygon approximating ellipse shape
        label: str
            Label to apply to all tracks for legend
        \\*\\*kwargs: dict
            Additional arguments to be passed to plot function. Defaults are ``linestyle="-"``,
            ``marker='s'`` for :class:`~.Update` and ``marker='o'`` for other states.


        .. deprecated:: 1.5
           ``label`` has replaced ``track_label``. In the current implementation
           ``track_label`` overrides ``label``. However, use of ``track_label``
           may be removed in the future.
        """
        label = kwargs.pop('track_label', None) or label

        if not isinstance(tracks, Collection) or isinstance(tracks, StateMutableSequence):
            tracks = {tracks}  # Make a set of length 1

        # So that we can plot tracks for both the current time and for some previous times,
        # we put plotting data for each track into a dictionary so that it can be easily
        # accessed later.
        data = [dict() for _ in tracks]

        for n, track in enumerate(tracks):  # sum up means - accounts for particle filter

            xydata = np.concatenate(
                [(getattr(state, 'mean', state.state_vector)[mapping, :])
                 for state in track],
                axis=1)

            # initialise arrays that go inside the dictionary
            data[n].update(x=xydata[0],
                           y=xydata[1],
                           time=np.array([0 for _ in range(len(track))], dtype=object),
                           time_str=np.array([0 for _ in range(len(track))], dtype=object),
                           type=np.array([0 for _ in range(len(track))], dtype=object))

            for k, state in enumerate(track):
                # fill the arrays here
                data[n]["time"][k] = state.timestamp
                data[n]["time_str"][k] = str(state.timestamp)
                data[n]["type"][k] = type(state).__name__

        trace_base = len(self.fig.data)  # number of traces

        # add dummy trace for legend for track

        track_kwargs = dict(x=[], y=[], mode="markers+lines", line=dict(color=self.colorway[2]),
                            legendgroup=label, legendrank=400, name=label,
                            showlegend=True)
        track_kwargs.update(kwargs)
        self.fig.add_trace(go.Scatter(track_kwargs))

        # and initialise traces for every track. Need to change a few kwargs:
        track_kwargs.update({'showlegend': False})

        for k, _ in enumerate(tracks):
            # update track colours
            track_kwargs.update({'line': dict(color=self.colorway[(k + 2) % len(self.colorway)])})
            track_kwargs.update(kwargs)
            self.fig.add_trace(go.Scatter(track_kwargs))

        for frame in self.fig.frames:
            # get current fig data and traces
            data_ = list(frame.data)
            traces_ = list(frame.traces)

            # convert string to datetime object
            frame_time = datetime.fromisoformat(frame.name)

            self.all_masks[frame_time] = dict()  # save mask for later use
            cutoff_time = (frame_time - self.time_window)
            # add blank data to ensure legend stays in place
            data_.append(go.Scatter(x=[-np.inf, np.inf], y=[-np.inf, np.inf]))
            traces_.append(trace_base)  # ensure data is added to correct trace

            for n, track in enumerate(tracks):

                # all track points that come at or before the frame time
                t_upper = [data[n]["time"] <= frame_time]
                # only select detections that come after the time cut-off
                t_lower = [data[n]["time"] >= cutoff_time]

                # put together
                mask = np.logical_and(t_upper, t_lower)

                # put into dictionary for later use
                if plot_history:
                    self.all_masks[frame_time][n] = np.logical_and(t_upper, t_lower)
                else:
                    self.all_masks[frame_time][n] = [data[n]["time"] == frame_time]

                # find x, y, time, and type
                track_x = data[n]["x"][tuple(mask)]
                # add np.inf to plot so that the traces are present for entire simulation
                track_x = np.append(track_x, [np.inf])

                # repeat for y
                track_y = data[n]["y"][tuple(mask)]
                track_y = np.append(track_y, [np.inf])
                track_type = data[n]["type"][tuple(mask)]
                times = data[n]["time_str"][tuple(mask)]

                data_.append(go.Scatter(x=track_x,  # plot track
                                        y=track_y,
                                        meta=track_type,
                                        customdata=times,
                                        hovertemplate='%{meta}' +
                                                      '<br>(%{x}, %{y})' +
                                                      '<br>Time: %{customdata}'))

                traces_.append(trace_base + n + 1)  # add to correct trace

                frame.data = data_
                frame.traces = traces_

        if resize:
            self._resize(data, "tracks")

        if uncertainty:  # plot ellipses
            name = f'{label}<br>Uncertainty'
            uncertainty_kwargs = dict(x=[], y=[], legendgroup=name, fill='toself',
                                      fillcolor=self.colorway[2],
                                      opacity=0.2, legendrank=500, name=name,
                                      hoverinfo='skip',
                                      mode='none', showlegend=True)
            uncertainty_kwargs.update(kwargs)

            # dummy trace for legend for uncertainty
            self.fig.add_trace(go.Scatter(uncertainty_kwargs))

            # and an uncertainty ellipse trace for each track
            uncertainty_kwargs.update({'showlegend': False})
            for k, _ in enumerate(tracks):
                uncertainty_kwargs.update(
                    {'fillcolor': self.colorway[(k + 2) % len(self.colorway)]})
                uncertainty_kwargs.update(kwargs)
                self.fig.add_trace(go.Scatter(uncertainty_kwargs))

            # following function finds uncertainty data points and plots them
            self._plot_particles_and_ellipses(tracks, mapping, resize, method="uncertainty")

        if particle:  # plot particles

            # initialise traces. One for legend and one per track
            name = f'{label}<br>Particles'
            particle_kwargs = dict(mode='markers', marker=dict(size=2, color=self.colorway[2]),
                                   opacity=0.4,
                                   hoverinfo='skip', legendgroup=name, name=name,
                                   legendrank=520, showlegend=True)
            # apply any keyword arguments
            particle_kwargs.update(kwargs)
            self.fig.add_trace(go.Scatter(particle_kwargs))  # legend trace

            particle_kwargs.update({"showlegend": False})

            for k, track in enumerate(tracks):  # trace for each track

                particle_kwargs.update(
                    {'marker': dict(size=2, color=self.colorway[(k + 2) % len(self.colorway)])})
                particle_kwargs.update(kwargs)
                self.fig.add_trace(go.Scatter(particle_kwargs))

            self._plot_particles_and_ellipses(tracks, mapping, resize, method="particles")

        # we have called a plotting function so update flag
        self.plotting_function_called = True

    def _plot_particles_and_ellipses(self, tracks, mapping, resize, method="uncertainty"):

        """
        The logic for plotting uncertainty ellipses and particles is nearly identical,
        so it is put into one function.

        Parameters
        ----------
        tracks: Collection of :class '~Track'
            Collection of tracks which will be plotted. If not a collection, and instead a single
            :class:'~Track' type, the argument is modified to be a set to allow for iteration
        mapping: list
            List of items specifying the mapping of the position components of the state space.
        method: str
            Can either be "uncertainty" or "particles". Depends on what the function is plotting.
        """

        data = [dict() for _ in tracks]
        trace_base = len(self.fig.data)
        for n, track in enumerate(tracks):

            # initialise arrays that store particle/ellipse for later plotting
            data[n].update(x=np.array([0 for _ in range(len(track))], dtype=object),
                           y=np.array([0 for _ in range(len(track))], dtype=object))

            for k, state in enumerate(track):

                # find data points
                if method == "uncertainty":

                    data_x, data_y = Plotterly._generate_ellipse_points(state, mapping)
                    data_x = list(data_x)
                    data_y = list(data_y)
                    data_x.append(np.nan)  # necessary to draw multiple ellipses at once
                    data_y.append(np.nan)
                    data[n]["x"][k] = data_x
                    data[n]["y"][k] = data_y

                elif method == "particles":

                    data_xy = state.state_vector[mapping[:2], :]
                    data[n]["x"][k] = data_xy[0]
                    data[n]["y"][k] = data_xy[1]

                else:
                    raise ValueError("Should be 'uncertainty' or 'particles'")

        for frame in self.fig.frames:

            frame_time = datetime.fromisoformat(frame.name)

            data_ = list(frame.data)  # current data in frame
            traces_ = list(frame.traces)  # current traces in frame

            data_.append(go.Scatter(x=[-np.inf], y=[np.inf]))  # add empty data for legend trace
            traces_.append(trace_base - len(tracks) - 1)  # ensure correct trace

            for n, track in enumerate(tracks):
                # now plot the data
                _x = list(chain(*data[n]["x"][tuple(self.all_masks[frame_time][n])]))
                _y = list(chain(*data[n]["y"][tuple(self.all_masks[frame_time][n])]))
                _x.append(np.inf)
                _y.append(np.inf)
                data_.append(go.Scatter(x=_x, y=_y))
                traces_.append(trace_base - len(tracks) + n)

            frame.data = data_
            frame.traces = traces_

        if resize:
            self._resize(data, type="particle_or_uncertainty")

    def plot_sensors(self, sensors, label="Sensors", resize=True, **kwargs):
        """Plots sensor(s)

        Plots sensors.  Users can change the color and marker of detections using keyword
        arguments. Default is a black 'x' marker. Currently only works for stationary
        sensors.

        Parameters
        ----------
        sensors : Collection of :class:`~.Sensor`
            Sensors to plot
        label: str
            Label to apply to all tracks for legend.
        \\*\\*kwargs: dict
            Additional arguments to be passed to scatter function for detections. Defaults are
            ``marker=dict(symbol='x', color='black')``.


        .. deprecated:: 1.5
           ``label`` has replaced ``sensor_label``. In the current implementation
           ``sensor_label`` overrides ``label``. However, use of ``sensor_label``
           may be removed in the future.
        """
        label = kwargs.pop('sensor_label', None) or label

        if not isinstance(sensors, Collection):
            sensors = {sensors}

        # don't run any of this if there is no data input
        if sensors:
            trace_base = len(self.fig.data)  # number of traces currently in figure
            sensor_kwargs = dict(mode='markers', marker=dict(symbol='x', color='black'),
                                 legendgroup=label, legendrank=50,
                                 name=label, showlegend=True)
            sensor_kwargs = merge_dicts(sensor_kwargs, kwargs)

            self.fig.add_trace(go.Scatter(sensor_kwargs))  # initialises trace

            # sensor position
            sensor_xy = np.array([sensor.position[[0, 1], 0] for sensor in sensors])
            if resize:
                self._resize(sensors, "sensor")

            for frame in self.fig.frames:  # the plotting bit
                traces_ = list(frame.traces)
                data_ = list(frame.data)

                data_.append(go.Scatter(x=sensor_xy[:, 0], y=sensor_xy[:, 1]))
                traces_.append(trace_base)

                frame.traces = traces_
                frame.data = data_

        # we have called a plotting function so update flag (used in _resize)
        self.plotting_function_called = True

<<<<<<< HEAD

class AnimatedPolarPlotterly(PolarPlotterly):
    """Class to produce 2D animated polar plots."""

    def __init__(self, timesteps, tail_length=1, dimension=Dimension.TWO,
                 sim_duration=6, **kwargs):
        if go is None:
            raise RuntimeError("Usage of Plotterly plotter requires installation of `plotly`")
        if isinstance(dimension, type(Dimension.TWO)):
            self.dimension = dimension
        elif isinstance(dimension, int):
            self.dimension = Dimension(dimension)
        else:
            raise TypeError(f"{type(dimension)} is an unsupported type for \'dimension\'; "
                            f"expected type {type(Dimension.TWO)}")
        if self.dimension != dimension.TWO:
            raise TypeError("Only 2D plotting currently supported")

        if len(timesteps) < 2:
            raise ValueError("Must be at least 2 timesteps for animation.")

        # checking that timesteps are evenly spaced
        time_spaces = np.unique(np.diff(timesteps))

        # gives the unique values of time gaps between timesteps. If this contains more than
        # one value, then timesteps are not all evenly spaced which is an issue.
        if len(time_spaces) != 1:
            warnings.warn("Timesteps are not equally spaced, so the passage of time is not linear")
        self.timesteps = timesteps

        # checking input to tail_length
        if tail_length > 1 or tail_length < 0:
            raise ValueError("Tail length should be between 0 and 1")
        self.tail_length = tail_length

        # checking sim_duration
        if sim_duration <= 0:
            raise ValueError("Simulation duration must be positive")

        # time window is calculated as sim_length * tail_length. This is
        # the window of time for which past plots are still visible
        self.time_window = (timesteps[-1] - timesteps[0]) * tail_length

        layout_kwargs = dict()
        self.colorway = colors.qualitative.Plotly[1:]  # plotting colours

        # Generate plot axes
        self.fig = go.Figure(layout=layout_kwargs)
        self.fig.frames = [dict(
            name=str(time),
            data=[],
            traces=[]
        ) for time in timesteps]

        frame_duration = sim_duration * 1000 / len(self.fig.frames)

        # if the gap between timesteps is greater than a day, it isn't necessary
        # to display hour and minute information, so remove this to give a cleaner display.
        # a and b are used in the slider steps label later
        if time_spaces[0] >= timedelta(days=1):
            start_cut_off = None
            end_cut_off = 10

        # if the simulation is over a day long, display all information which
        # looks clunky but is necessary
        elif timesteps[-1] - timesteps[0] > timedelta(days=1):
            start_cut_off = None
            end_cut_off = None

        # otherwise, remove day information and just show
        # hours, mins, etc. which is cleaner to look at
        else:
            start_cut_off = 11
            end_cut_off = None

        # create button and slider
        updatemenus = [dict(type='buttons',
                            buttons=[{
                                "args": [None,
                                         {"frame": {"duration": frame_duration, "redraw": True},
                                          "fromcurrent": True, "transition": {"duration": 0}}],
                                "label": "Play",
                                "method": "animate"
                            }, {
                                "args": [[None], {"frame": {"duration": 0, "redraw": True},
                                                  "mode": "immediate",
                                                  "transition": {"duration": 0}}],
                                "label": "Stop",
                                "method": "animate"
                            }],
                            direction='left',
                            pad=dict(r=10, t=75),
                            showactive=True, x=0.1, y=0, xanchor='right', yanchor='top')
                       ]
        sliders = [{'yanchor': 'top',
                    'xanchor': 'left',
                    'currentvalue': {'font': {'size': 16}, 'prefix': 'Time: ', 'visible': True,
                                     'xanchor': 'right'},
                    'transition': {'duration': frame_duration, 'easing': 'linear'},
                    'pad': {'b': 10, 't': 50},
                    'len': 0.9, 'x': 0.1, 'y': 0,
                    'steps': [{'args': [[frame.name], {
                        'frame': {'duration': 1.0, 'easing': 'linear', 'redraw': True},
                        'transition': {'duration': 0, 'easing': 'linear'}}],
                               'label': frame.name[start_cut_off: end_cut_off],
                               'method': 'animate'} for frame in
                              self.fig.frames
                              ]}]
        self.fig.update_layout(updatemenus=updatemenus, sliders=sliders)
        layout_kwargs.update(kwargs)

    def plot_state_sequence(self, state_sequences, angle_mapping: int, range_mapping: int,
                            label="", **kwargs):
        """Plots state sequence(s)

        Plots each state sequence passed in to :attr:`state_sequences` and generates a legend
        automatically.

        Users can change line style, color and marker using keyword arguments. Any changes
        will apply to all ground truths.

        Parameters
        ----------
        state_sequences : Collection of :class:`~.StateMutableSequence`
            Collection of  state sequences which will be plotted. If not a collection,
            and instead a single :class:`~.StateMutableSequence` type, the argument is modified
            to be a set to allow for iteration.
        angle_mapping: int
            Specifying the mapping of the angular component of the state space to be plotted.
        range_mapping: int
            Specifying the mapping of the range component of the state space to be plotted.
        label: str
            Label for truth data.
        \\*\\*kwargs: dict
            Additional arguments to be passed to scatter function. Default is
            ``mode=marker``.
            The default unit for the angular component is radians. This can be changed to degrees
            with the keyword argument ``thetaunit='degrees'``.
        """

        if not isinstance(state_sequences, Collection) \
                or isinstance(state_sequences, StateMutableSequence):
            state_sequences = {state_sequences}

        if range_mapping is None:
            raise NotImplementedError(
                "Angle vs Time plots are not supported for Animated Polar Plots.")

        plotting_kwargs = dict(
            mode="markers", legendgroup=label, legendrank=200,
            name=label, thetaunit="radians")
        plotting_kwargs = merge_dicts(plotting_kwargs, kwargs)
        add_legend = plotting_kwargs['legendgroup'] not in {trace.legendgroup
                                                            for trace in self.fig.data}
        data = [dict() for _ in state_sequences]
        for n, state_sequence in enumerate(state_sequences):
            data[n].update(
                angle=np.zeros(len(state_sequence)),
                range=np.zeros(len(state_sequence)),
                time=np.array([0 for _ in range(len(state_sequence))], dtype=object),
                time_str=np.array([0 for _ in range(len(state_sequence))], dtype=object),
                type=np.array([0 for _ in range(len(state_sequence))], dtype=object))
            for k, state in enumerate(state_sequence):
                data[n]["angle"][k] = state.state_vector[angle_mapping]
                data[n]["range"][k] = state.state_vector[range_mapping]
                data[n]["time"][k] = state.timestamp
                data[n]["time_str"][k] = str(state.timestamp)
                data[n]["type"][k] = type(state).__name__

        trace_base = len(self.fig.data)
        scatter_kwargs = plotting_kwargs.copy()
        if add_legend:
            scatter_kwargs['showlegend'] = True
            add_legend = False
        else:
            scatter_kwargs['showlegend'] = False
        scatter_kwargs = merge_dicts(scatter_kwargs, kwargs)
        self.fig.add_trace(go.Scatterpolar(scatter_kwargs))

        for n, _ in enumerate(state_sequences):
            scatter_kwargs = merge_dicts(
                scatter_kwargs, dict(line=dict(color=self.colorway[n % len(self.colorway)])))
            scatter_kwargs = merge_dicts(scatter_kwargs, kwargs)
            self.fig.add_trace(go.Scatterpolar(scatter_kwargs))

        for frame in self.fig.frames:
            data_ = list(frame.data)
            traces_ = list(frame.traces)

            frame_time = datetime.fromisoformat(frame.name)
            cutoff_time = frame_time - self.time_window

            for n, state_sequence in enumerate(state_sequences):
                t_upper = [data[n]["time"] <= frame_time]
                t_lower = [data[n]["time"] >= cutoff_time]

                mask = np.logical_and(t_upper, t_lower)

                state_angle = data[n]["angle"][tuple(mask)]
                state_angle = np.append(state_angle, [np.inf])

                state_range = data[n]["range"][tuple(mask)]
                state_range = np.append(state_range, [np.inf])

                times = data[n]["time_str"][tuple(mask)]
                data_.append(go.Scatterpolar(r=state_range,
                                             theta=state_angle,
                                             meta=times))
                traces_.append(trace_base + n + 1)

                frame.data = data_
                frame.traces = traces_
=======
    def plot_obstacles(self, obstacles, label="Obstacles", resize=True,
                       **kwargs):
        """Plots obstacle(s)

        Plots obstacles. Users can change the colour and marker size of obstacle
        vertices with keyword arguments. Marker colour determines the fill colour
        of obstacle patches. Defaults are grey '.' marker and matching fill colour.
        Currently only works for stationary obstacles.

        Parameters
        ----------
        obstacles : Collection of :class:`~.Obstacle`
            Obstacles to plot
        label: str
            Label to apply to obstacles for the legend.
        resize : boolean
            Boolean to reshape figure such that all elements are in view.
        \\*\\*kwargs: dict
            Additional arguments to be passed to scatter function for detections. Defaults are
            ``marker=dict(symbol='circle', size=3, color='grey')``.
        """
        if not isinstance(obstacles, Collection):
            obstacles = {obstacles}

        if obstacles:
            trace_base = len(self.fig.data)

            obstacle_kwargs = dict(mode='markers', marker=dict(symbol='circle', size=3,
                                                               color='grey'),
                                   legendgroup=label, legendrank=50, fill='toself',
                                   name=label)

            merge(obstacle_kwargs, kwargs)

            self.fig.add_trace(go.Scatter(obstacle_kwargs))

            if resize:
                self._resize(obstacles, "obstacle")

            obstacle_xy = np.concatenate(
                [np.concatenate([obstacle.vertices,
                                 np.array([[None], [None]])], axis=1)
                 for obstacle in obstacles], axis=1)
            for frame in self.fig.frames:
                traces_ = list(frame.traces)
                data_ = list(frame.data)

                data_.append(go.Scatter(x=obstacle_xy[0, :], y=obstacle_xy[1, :]))
                traces_.append(trace_base)

                frame.traces = traces_
                frame.data = data_

        self.plotting_function_called = True
>>>>>>> c503398e
<|MERGE_RESOLUTION|>--- conflicted
+++ resolved
@@ -11,15 +11,8 @@
 from matplotlib import pyplot as plt
 from matplotlib.legend_handler import HandlerPatch
 from matplotlib.lines import Line2D
-<<<<<<< HEAD
-from matplotlib.patches import Ellipse
+from matplotlib.patches import Ellipse, Patch, Polygon
 from scipy.special import ellipeinc
-=======
-from matplotlib.patches import Ellipse, Patch, Polygon
-from mergedeep import merge
-from scipy.integrate import quad
-from scipy.optimize import brentq
->>>>>>> c503398e
 from scipy.stats import kde
 try:
     from plotly import colors
@@ -1682,7 +1675,7 @@
                                legendgroup=label, legendrank=50, fill='toself',
                                name=label)
 
-        merge(obstacle_kwargs, kwargs)
+        obstacle_kwargs = merge_dicts(obstacle_kwargs, kwargs)
 
         if obstacle_kwargs['legendgroup'] not in {trace.legendgroup
                                                   for trace in self.fig.data}:
@@ -3314,7 +3307,61 @@
         # we have called a plotting function so update flag (used in _resize)
         self.plotting_function_called = True
 
-<<<<<<< HEAD
+    def plot_obstacles(self, obstacles, label="Obstacles", resize=True,
+                       **kwargs):
+        """Plots obstacle(s)
+
+        Plots obstacles. Users can change the colour and marker size of obstacle
+        vertices with keyword arguments. Marker colour determines the fill colour
+        of obstacle patches. Defaults are grey '.' marker and matching fill colour.
+        Currently only works for stationary obstacles.
+
+        Parameters
+        ----------
+        obstacles : Collection of :class:`~.Obstacle`
+            Obstacles to plot
+        label: str
+            Label to apply to obstacles for the legend.
+        resize : boolean
+            Boolean to reshape figure such that all elements are in view.
+        \\*\\*kwargs: dict
+            Additional arguments to be passed to scatter function for detections. Defaults are
+            ``marker=dict(symbol='circle', size=3, color='grey')``.
+        """
+        if not isinstance(obstacles, Collection):
+            obstacles = {obstacles}
+
+        if obstacles:
+            trace_base = len(self.fig.data)
+
+            obstacle_kwargs = dict(mode='markers', marker=dict(symbol='circle', size=3,
+                                                               color='grey'),
+                                   legendgroup=label, legendrank=50, fill='toself',
+                                   name=label)
+
+            obstacle_kwargs = merge_dicts(obstacle_kwargs, kwargs)
+
+            self.fig.add_trace(go.Scatter(obstacle_kwargs))
+
+            if resize:
+                self._resize(obstacles, "obstacle")
+
+            obstacle_xy = np.concatenate(
+                [np.concatenate([obstacle.vertices,
+                                 np.array([[None], [None]])], axis=1)
+                 for obstacle in obstacles], axis=1)
+            for frame in self.fig.frames:
+                traces_ = list(frame.traces)
+                data_ = list(frame.data)
+
+                data_.append(go.Scatter(x=obstacle_xy[0, :], y=obstacle_xy[1, :]))
+                traces_.append(trace_base)
+
+                frame.traces = traces_
+                frame.data = data_
+
+        self.plotting_function_called = True
+
 
 class AnimatedPolarPlotterly(PolarPlotterly):
     """Class to produce 2D animated polar plots."""
@@ -3526,60 +3573,4 @@
                 traces_.append(trace_base + n + 1)
 
                 frame.data = data_
-                frame.traces = traces_
-=======
-    def plot_obstacles(self, obstacles, label="Obstacles", resize=True,
-                       **kwargs):
-        """Plots obstacle(s)
-
-        Plots obstacles. Users can change the colour and marker size of obstacle
-        vertices with keyword arguments. Marker colour determines the fill colour
-        of obstacle patches. Defaults are grey '.' marker and matching fill colour.
-        Currently only works for stationary obstacles.
-
-        Parameters
-        ----------
-        obstacles : Collection of :class:`~.Obstacle`
-            Obstacles to plot
-        label: str
-            Label to apply to obstacles for the legend.
-        resize : boolean
-            Boolean to reshape figure such that all elements are in view.
-        \\*\\*kwargs: dict
-            Additional arguments to be passed to scatter function for detections. Defaults are
-            ``marker=dict(symbol='circle', size=3, color='grey')``.
-        """
-        if not isinstance(obstacles, Collection):
-            obstacles = {obstacles}
-
-        if obstacles:
-            trace_base = len(self.fig.data)
-
-            obstacle_kwargs = dict(mode='markers', marker=dict(symbol='circle', size=3,
-                                                               color='grey'),
-                                   legendgroup=label, legendrank=50, fill='toself',
-                                   name=label)
-
-            merge(obstacle_kwargs, kwargs)
-
-            self.fig.add_trace(go.Scatter(obstacle_kwargs))
-
-            if resize:
-                self._resize(obstacles, "obstacle")
-
-            obstacle_xy = np.concatenate(
-                [np.concatenate([obstacle.vertices,
-                                 np.array([[None], [None]])], axis=1)
-                 for obstacle in obstacles], axis=1)
-            for frame in self.fig.frames:
-                traces_ = list(frame.traces)
-                data_ = list(frame.data)
-
-                data_.append(go.Scatter(x=obstacle_xy[0, :], y=obstacle_xy[1, :]))
-                traces_.append(trace_base)
-
-                frame.traces = traces_
-                frame.data = data_
-
-        self.plotting_function_called = True
->>>>>>> c503398e
+                frame.traces = traces_