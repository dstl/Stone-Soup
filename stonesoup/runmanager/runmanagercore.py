import copy
from distutils.log import error
import json
import logging
from datetime import datetime

import os
from pathos.multiprocessing import ProcessingPool as Pool
import multiprocessing

from stonesoup.serialise import YAML
from .inputmanager import InputManager
from .runmanagermetrics import RunmanagerMetrics
from .base import RunManager



class RunManagerCore(RunManager):
    """
    Core RunManager class that contains all functionality for loading configuration and parameter
    files, generating and setting parameters as well as running a number of montecarlo simulations,
    either with or without multiprocessing.

    Parameters
    ----------
    Runmanager : Class
        Run manager base class
    """
    TRACKER = "tracker"
    GROUNDTRUTH = "ground_truth"
    METRIC_MANAGER = "metric_manager"

    def __init__(self, config_path, parameters_path, groundtruth_setting,
                 montecarlo, dir, nruns=None, nprocesses=None):
        """The init function for RunManagerCore, initiating the key settings to allow
        the running of simulations.

        Parameters
        ----------
        config_path : str
            The path to the configuration file containing the tracker
        parameters_path : str
            The path to the parameters json file containing the parameters for a configuration
        groundtruth_setting : bool
            A boolean flag to indicate whether the user has included the groundtruth in the
            configuration file or not
        montecarlo : bool
            A boolean to indicate if montecarlo simulations are to be used
        dir : str
            The path to the directory containing configuration and parameter pairs
        nruns : int, optional
            number of monte-carlo runs, by default 1
        nprocesses : int, optional
            number of processing cores to use, by default 1
        """
        self.config_path = config_path
        self.parameters_path = parameters_path
        self.groundtruth_setting = groundtruth_setting
        self.montecarlo = montecarlo
        self.dir = dir
        self.nruns = nruns
        self.nprocesses = nprocesses

        self.total_trackers = 0
        self.current_run = 0
        self.current_trackers = 0

        self.input_manager = InputManager()
        self.run_manager_metrics = RunmanagerMetrics()
        
        
        # logging.basicConfig(filename='simulation.log', encoding='utf-8', level=logging.INFO)
        info_logger.info(f'RunManagerCore started. {datetime.now()}')

    def read_json(self, json_input):
        """Opens and reads a json file from a given path.

        Parameters
        ----------
        json_input : str
            path to json file

        Returns
        -------
        dict
            returns a dictionary of json data
        """
        with open(json_input) as json_file:
            json_data = json.load(json_file)
            logging.info(f'{datetime.now()} Accessed jsonfile {json_file}')
            return json_data

    def run(self):
        """Handles the running of single file configurations, multiple files and defines the structure
        of the run.
        """

        # Single simulation. No param file detected
        if self.config_path and self.parameters_path is None:
            if self.nruns is None:
                self.nruns = 1
            if self.nprocesses is None:
                self.nprocesses = 1
            self.prepare_single_simulation()
            # self.prepare_and_run_single_simulation(nruns)

        pairs = self.config_parameter_pairing()
        if not pairs and not self.config_path:
            print(f"{datetime.now()} No files in current directory: {self.dir}")
            info_logger.info(f"{datetime.now()} No files in current directory: {self.dir}")

        for path in pairs:
            # Read the param data
            self.config_path = path[0]
            param_path = path[1]
            json_data = self.read_json(param_path)

            self.nruns = self.set_runs_number(self.nruns, json_data)
            nprocesses = self.set_processes_number(self.nprocesses, json_data)
            combo_dict = self.prepare_monte_carlo(json_data)
            self.prepare_monte_carlo_simulation(combo_dict, self.nruns,
                                                nprocesses, self.config_path)

    def set_runs_number(self, nruns, json_data):
        """Sets the number of runs.

        Parameters
        ----------
        nruns : int
            number of run from the terminal
        json_data : object
            json parameter object

        Returns
        -------
        int
            number of runs
        """
        if nruns is None:
            if json_data['configuration']['runs_num']:
                nruns = json_data['configuration']['runs_num']
        elif nruns > 1:
            nruns = nruns
        else:
            nruns = 1
        return nruns

    def set_processes_number(self, nprocess, json_data):
        """Sets the number of processes.

        Parameters
        ----------
        nprocess : int
            number of process from the terminal
        json_data : object
            json parameter object

        Returns
        -------
        int
            number of process
        """
        if nprocess is None:
            if json_data['configuration']['proc_num']:
                proc_num = json_data['configuration']['proc_num']
        elif nprocess > 1:
            proc_num = nprocess
        else:
            proc_num = 1
        return proc_num

    def prepare_monte_carlo(self, json_data):
        """Prepares the combination of parameters for a monte carlo run.

        Parameters
        ----------
        json_data : string in json format
            data from the parameter file

        Returns
        -------
        dict
            combination of all the parameters to run a monte-carlo
        """
        # Generate all the parameters for the monte carlo run
        trackers_combination_dict = self.input_manager.generate_parameters_combinations(
            json_data["parameters"])
        # Generate all the the possible combinations with the parameters
        combo_dict = self.input_manager.generate_all_combos(trackers_combination_dict)
        return combo_dict

        # logging.info(f'All simulations completed. Time taken to run: {datetime.now() - now}')

    def config_parameter_pairing(self):
        """Pairs the config file with the parameter file.

        Returns
        -------
        array
            array that contains of config path and parameter path
            [config_path, parameter_path]
        """
        pairs = []
        if self.dir:
            paths = self.get_filepaths(self.dir)
            pairs = self.get_config_and_param_lists(paths)

        elif self.config_path and self.parameters_path:
            pairs = [[self.config_path, self.parameters_path]]

        elif self.dir and self.config_path and self.parameters_path:
            paths = self.get_filepaths(self.dir)
            pairs = self.get_config_and_param_lists(paths)
            pairs.append([self.config_path, self.parameters_path])

        return pairs

    def check_ground_truth(self, ground_truth):
        """Check if the groundtruth has generate path or not.
        If yes return the generate path and if not simply return groundtruth.

        Parameters
        ----------
        ground_truth : stonesoup object
            ground_truth

        Returns
        -------
        groundtruth
            groundtruth object after the checking
        """
        try:
            ground_truth = ground_truth.groundtruth_paths
        except Exception:
            ground_truth = ground_truth
        return ground_truth

    def run_simulation(self, simulation_parameters, dir_name):
        """Runs a single simulation on a tracker, groundtruth and metric manager

        Parameters
        ----------
        simulation_parameters : dict
            contains the tracker, the ground_truth and the metric manager
        dir_name : str
            output directory for metrics
        """
        tracker = simulation_parameters['tracker']
        ground_truth = simulation_parameters['ground_truth']
        metric_manager = simulation_parameters['metric_manager']
        tracks = set()
        truths = set()

        try:
            log_time = datetime.now()
            self.logging_starting(log_time)
            for time, ctracks in tracker.tracks_gen():
                # tracks.update(ctracks)
                # truths.update(tracker.detector.groundtruth.current[1])
                # Update groundtruth, tracks and detections
                self.run_manager_metrics.tracks_to_csv(dir_name, ctracks)
                self.run_manager_metrics.detection_to_csv(dir_name, tracker.detector.detections)
                self.run_manager_metrics.groundtruth_to_csv(dir_name,
                                                            self.check_ground_truth(ground_truth))

            # if metric_manager is not None:
            #     metric_manager.add_data(truths, tracks)
            #     metrics = metric_manager.generate_metrics()
            #     try:
            #         self.run_manager_metrics.metrics_to_csv(dir_name, metrics)
            #     except:
            #         print("Could not write to metrics.csv")
                if metric_manager is not None:
                        # Generate the metrics
                        metric_manager.add_data(self.check_ground_truth(ground_truth), ctracks,
                                                tracker.detector.detections,
                                                overwrite=False)
            metrics = metric_manager.generate_metrics()
            self.run_manager_metrics.metrics_to_csv(dir_name, metrics)
            

            self.logging_success(log_time)

        except Exception as e:
            self.logging_failed_simulation(log_time, e)
            # print(f"Metric manager error: {e}")

        finally:
            # Clear manager after run to stop subsequent runs slowing down
<<<<<<< HEAD
            del metric_manager
            del ground_truth
            del tracker

            # metric_manager.tracks = set()
            # metric_manager.groundtruth_paths = set()
            # metric_manager.detections = set()
            
=======
            metrics = set()
            metric_manager.tracks = set()
            metric_manager.groundtruth_paths = set()
            metric_manager.detections = set()

>>>>>>> 24ab88ef
            print('--------------------------------')

    def set_trackers(self, combo_dict, tracker, ground_truth, metric_manager):
        """Set the trackers, groundtruths and metricmanagers list (stonesoup objects)

        Parameters
        ----------
        combo_dict : dict
            dictionary of all the possible combinations of values
        tracker : tracker
            stonesoup tracker
        ground_truth : groundtruth
            stonesoup groundtruth
        metric_manager : metricmanager
            stonesoup metric_manager

        Returns
        -------
        list:
            list of trackers
        list:
            list of groundtruths
        list:
            list of metric managers
        """

        trackers = []
        ground_truths = []
        metric_managers = []

        for parameter in combo_dict:
            tracker_copy, ground_truth_copy, metric_manager_copy = copy.deepcopy(
                (tracker, ground_truth, metric_manager))

            self.set_tracker_parameters(parameter, tracker_copy)
            trackers.append(tracker_copy)
            ground_truths.append(ground_truth_copy)
            metric_managers.append(metric_manager_copy)

        return trackers, ground_truths, metric_managers

    def set_tracker_parameters(self, parameter, tracker):
        """Sets the paramater value to the tracker.

        Parameters
        ----------
        parameter:
            the value to set
        tracker:
            the tracker to set the parameter to
        """
        for k, v in parameter.items():
            split_path = k.split('.')
            if len(split_path) > 1:
                split_path = split_path[1::]
            self.set_param(split_path, tracker, v)

    def set_param(self, split_path, el, value):
        """Sets the paramater value to the attribute in the stone soup object

        Parameters
        ----------
        split_path : str
            path to object attribute
        el : str
            tracker
        value : str
            attribute value
        """
        if len(split_path) > 1:
            newEl = getattr(el, split_path[0])
            self.set_param(split_path[1::], newEl, value)
        else:
            if len(split_path) > 0:
                setattr(el, split_path[0], value)

    def read_config_file(self, config_file):
        """
        Reads and loads configuration data from given config.yaml file

        Parameters
        ----------
        config_file : str
            file path to configuration file
        Returns
        -------
        object dictionary with the loaded tracker, groundtruth and metric_manager
        """
        config_string = config_file.read()
        tracker, groundtruth, metric_manager = None, None, None

        try:
            config_data = YAML('safe').load(config_string)
        except Exception as e:
            print(f"{datetime.now()} Failed to load config data: {e}")
            info_logger.error(f"Failed to load config data: {e}")
            config_data = [None, None, None]

        tracker = config_data[0]

        # User has set a flag to use the groundtruth added in config file
        if self.groundtruth_setting is True:
            groundtruth = config_data[1]
        else:
            # Try to find groundtruth and metric manager if user has not flagged
            try:
                if len(config_data) > 2:
                    groundtruth = config_data[1]
                else:
                    groundtruth = tracker.detector.groundtruth
            except Exception:
                pass
            # Try to find metric manager in config if not already set
            if len(config_data) > 1:
                metric_manager = config_data[len(config_data)-1]

        return {self.TRACKER: tracker,
                self.GROUNDTRUTH: groundtruth,
                self.METRIC_MANAGER: metric_manager}

    def read_config_dir(self, config_dir):
        """Reads a directory and returns a list of all of the file paths

        Parameters
        ----------
        config_dir : str
            directory location

        Returns
        -------
        list
            returns a list of files paths from specified directory
        """
        if os.path.exists(config_dir):
            files = os.listdir(config_dir)
        else:
            return None
        return files

    def get_filepaths(self, directory):
        """Returns the filepaths for a specific directory

        Parameters
        ----------
        directory : str
            path to directory

        Returns
        -------
        list
            list of all file paths from specified directory
        """
        file_paths = []
        if os.path.exists(directory):
            for root, directories, files in os.walk(directory):
                for filename in files:
                    filepath = os.path.join(root, filename)
                    file_paths.append(filepath)
        return file_paths

    def get_config_and_param_lists(self, files):
        """Matches the config file and parameter file by name and pairs them together
        within a list

        Parameters
        ----------
        files : list
            List of file paths

        Returns
        -------
        List
            List of file paths pair together
        """
        pair = []
        pairs = []

        for file in files:
            if not pair:
                pair.append(file)
            elif file.startswith(pair[0].split('.', 1)[0]):
                pair.append(file)
                pairs.append(pair)
                pair = []
            else:
                pair = []
        return pairs

    def prepare_single_simulation(self):
        """Prepares a single simulation run by setting tracker,
        groundtruth and metric manager with their components.
        Also sets up a multiprocessing pool of processes if
        multiprocessing is being used.
        """
        try:
            now = datetime.now()
            dt_string = now.strftime("%Y_%m_%d_%H_%M_%S")
            components = self.set_components(self.config_path)
            tracker = components[self.TRACKER]
            ground_truth = components[self.GROUNDTRUTH]
            metric_manager = components[self.METRIC_MANAGER]

            if self.nprocesses > 1:
                # Execute runs in separate processes
                range_nruns = list(range(0, self.nruns))
                trackers = [tracker] * self.nruns
                ground_truths = [ground_truth] * self.nruns
                metric_managers = [metric_manager] * self.nruns
                dt_string_ = [dt_string] * self.nruns
                pool = Pool(self.nprocesses)
                pool.map(self.run_single_simulation, trackers, ground_truths, metric_managers,
                         range_nruns, dt_string_)
            else:
                for runs in range(self.nruns):
                    self.run_single_simulation(tracker, ground_truth, metric_manager,
                                               runs, dt_string)
                    # Each tracker object needs to be reset
                    components = self.set_components(self.config_path)
                    tracker = components[self.TRACKER]
                    ground_truth = components[self.GROUNDTRUTH]
                    metric_manager = components[self.METRIC_MANAGER]

        except Exception as e:
            print(f'{datetime.now()} Preparing simulation error: {e}')
            info_logger.error(f'Could not run simulation. error: {e}')

    def run_single_simulation(self, tracker, ground_truth, metric_manager, runs_num, dt_string):
        """Finallising setting current run parameters for a single simulation and then
        executes the simulation. Is ran in its own process if multiprocessing is used.

        Parameters
        ----------
        tracker : list
            a single tracker used in the simulation run
        ground_truth:
            the ground truth for the simulation run
        metric_manager:
            the metric manager for the simulation run
        runs_num : int
            the index of the current run
        dt_string : str
            string of the datetime for the metrics directory name
        """
        path, config = os.path.split(self.config_path)
        dir_name = f"{config}_{dt_string}/run_{runs_num}"
        self.run_manager_metrics.generate_config(dir_name, tracker, ground_truth, metric_manager)
        self.current_run = runs_num

        # ground_truth = self.check_ground_truth(ground_truth)
        simulation_parameters = dict(
            tracker=tracker,
            ground_truth=ground_truth,
            metric_manager=metric_manager
        )
        self.run_simulation(simulation_parameters,
                            dir_name)

    def prepare_monte_carlo_simulation(self, combo_dict, nruns, nprocesses, config_path):
        """Prepares multiple trackers for simulation run and run a multi-processor or a single
        processor simulation

        Parameters
        ----------
        combo_dict : dict
            dictionary of all parameter combinations for monte-carlo
        nruns : int
            Number of monte-carlo runs
        nprocesses : int
            Number of processor to be used
        config_path : string
            configuration path
        """
        # Load the tracker from the config file
        config_data = self.set_components(config_path)
        tracker = config_data[self.TRACKER]
        ground_truth = config_data[self.GROUNDTRUTH]
        metric_manager = config_data[self.METRIC_MANAGER]
        # Generate all the trackers from the loaded tracker
        trackers, ground_truths, metric_managers = self.set_trackers(
            combo_dict, tracker, ground_truth, metric_manager)
        self.total_trackers = len(trackers)
        try:
            now = datetime.now()
            dt_string = now.strftime("%Y_%m_%d_%H_%M_%S")
            if nprocesses > 1:
                # Run with multiprocess
                pool = Pool(nprocesses)
                for runs in range(nruns):
                    self.total_runs = nruns
                    self.current_run = runs
                    dt_string_ = [dt_string] * len(trackers)
                    combo_dict_ = [combo_dict] * len(trackers)
                    runs_num_ = [runs] * len(trackers)
                    pool.map(self.run_monte_carlo_simulation, trackers, ground_truths,
                             metric_managers, dt_string_, combo_dict_,
                             range(0, len(trackers)), runs_num_)

            else:
                for runs in range(nruns):
                    self.total_runs = nruns
                    self.current_run = runs
                    for idx in range(0, len(trackers)):
                        self.run_monte_carlo_simulation(trackers[idx], ground_truths[idx],
                                                        metric_managers[idx], dt_string,
                                                        combo_dict, idx, runs)
                        config_data = self.set_components(config_path)
                        tracker = config_data[self.TRACKER]
                        ground_truth = config_data[self.GROUNDTRUTH]
                        metric_manager = config_data[self.METRIC_MANAGER]
        except Exception as e:
            info_logger.error(f'Could not run simulation. error: {e}')

    def run_monte_carlo_simulation(self, tracker, ground_truth, metric_manager,
                                   dt_string, combo_dict, idx, runs_num):
        """Finallising setting current run parameters for montecarlo simulations and then
        executes the simulation. Is ran in its own process if multiprocessing is used.

        Parameters
        ----------
        tracker : list
            a single tracker used in the simulation run
        ground_truth:
            the ground truth for the simulation run
        metric_manager:
            the metric manager for the simulation run
        dt_string : str
            string of the datetime for the metrics directory name
        combo_dict : dict
            dictionary of all the possible combinations of values
        idx : int
            the index of current simulation in current run
        runs_num : int
            the index of the current run
        """
        self.current_trackers = idx
        path, config = os.path.split(self.config_path)
        dir_name = f"{config}_{dt_string}/simulation_{idx}/run_{runs_num}"
        self.run_manager_metrics.parameters_to_csv(dir_name, combo_dict[idx])
        self.run_manager_metrics.generate_config(dir_name, tracker, ground_truth, metric_manager)
        simulation_parameters = dict(
            tracker=tracker,
            ground_truth=ground_truth,
            metric_manager=metric_manager
        )
        self.run_simulation(simulation_parameters, dir_name)

    def set_components(self, config_path):
        """Sets the tracker, ground truth and metric manager to the correct variables
        from the configuration file.

        Parameters
        ----------
        config_path : str
            path to configuration
        Returns
        -------
        Object:
            TRACKER: tracker,
            GROUNDTRUTH: ground_truth,
            METRIC_MANAGER: metric_manager
        """

        try:
            tracker, ground_truth, metric_manager = None, None, None
            with open(config_path, 'r') as file:
                config_data = self.read_config_file(file)

            tracker = config_data[self.TRACKER]
            ground_truth = config_data[self.GROUNDTRUTH]
            metric_manager = config_data[self.METRIC_MANAGER]
        except Exception as e:
            print(f'{datetime.now()} Could not read config file: {e}')
            info_logger.error(f'Could not read config file: {e}')

        return {self.TRACKER: tracker,
                self.GROUNDTRUTH: ground_truth,
                self.METRIC_MANAGER: metric_manager}

    def logging_starting(self, log_time):
        """Handles logging and output for messages regarding the start
        of a simulation.

        Parameters
        ----------
        log_time : str
            timestamp of log information
        """
        if self.total_trackers > 1:
            info_logger.info(f"Starting simulation {self.current_trackers}"
                         f" / {self.total_trackers} and monte-carlo"
                         f" {self.current_run} / {self.nruns}")
        else:
            info_logger.info(f"Starting simulation"
                         f" {self.current_run} / {self.nruns}")

    def logging_success(self, log_time):
        """Handles logging and output for messages regarding successful
        simulation runs.

        Parameters
        ----------
        log_time : str
            timestamp of log information
        """
        if self.total_trackers > 1:
            info_logger.info(f"Successfully ran simulation {self.current_trackers} /"
                         f" {self.total_trackers} and monte-carlo"
                         f" {self.current_run} / {self.nruns}"
                         f" in {datetime.now() - log_time}")
        else:
<<<<<<< HEAD
            info_logger.info(f"Successfully ran simulation {self.current_run} /"
                            f"{self.nruns} in {datetime.now() - log_time}")
=======
            logging.info(f"{log_time} Successfully ran simulation {self.current_run}"
                         f"{self.nruns} in {datetime.now() - log_time}")
            print(f"{log_time} Successfully ran simulation "
                  f"{self.current_run} / {self.nruns} in {datetime.now() - log_time}")
>>>>>>> 24ab88ef

    def logging_failed_simulation(self, log_time, e):
        """Handles logging and output for messages regarding failed simulation
        runs.

        Parameters
        ----------
        log_time : datetime
            timestamp of log information
        """
        if self.total_trackers > 1:
            info_logger.info(f"Failed to run Simulation {self.current_trackers} /"
                         f" {self.total_trackers} and monte-carlo"
                         f" {self.current_run} / {self.nruns}"
                         f" in {datetime.now() - log_time}")
            info_logger.exception(f"{e}")

            print(f"Failed to run Simulation {self.current_trackers} /"
                  f" {self.total_trackers} and monte-carlo"
                  f" {self.current_run} / {self.nruns}"
                  f" in {datetime.now() - log_time}")
            print(f"{e}")

        else:
            info_logger.error(f"Failed to run Simulation"
                          f" {self.current_run} / {self.nruns}")
<<<<<<< HEAD
            info_logger.exception(f"{e}")
            
=======
            logging.exception(f"{e}")

>>>>>>> 24ab88ef
            print(f"{datetime.now()}: Failed to run Simulation"
                  f" {self.current_run} / {self.nruns}: {e}")

    def logging_metric_manager_fail(self, e):
<<<<<<< HEAD
        info_logger.error(f'Metric manager error: {e}')
        print(f'{datetime.now()} Metric manager error: {e}')

def setup_logger(name, log_file, level=logging.INFO):
    """ Create new Logging files which work with multiprocessing.

    Parameters
    ----------
    log_file : str
        file name
    level : logging, optional
        Level of logging required, by default logging.INFO

    Returns
    -------
    _type_
        _description_
    """

    formatter = logging.Formatter('%(asctime)s %(levelname)s %(message)s')
    handler = logging.FileHandler(log_file)        
    handler.setFormatter(formatter)

    logger = multiprocessing.log_to_stderr()
    logger.setLevel(level)
    logger.addHandler(handler)

    return logger

info_logger = setup_logger('info_logger', 'simulation_info.log')
#error_logger = setup_logger('error_logger', 'simulation_error.log')
=======
        """Handles logging and output for messages regarding errors
        in the metric manager.

        Parameters
        ----------
        log_time : str
            timestamp of log information
        """
        logging.info(f'{datetime.now()} Metric manager error: {e}')
        print(f'{datetime.now()} Metric manager error: {e}')
>>>>>>> 24ab88ef
<|MERGE_RESOLUTION|>--- conflicted
+++ resolved
@@ -1,5 +1,4 @@
 import copy
-from distutils.log import error
 import json
 import logging
 from datetime import datetime
@@ -12,7 +11,6 @@
 from .inputmanager import InputManager
 from .runmanagermetrics import RunmanagerMetrics
 from .base import RunManager
-
 
 
 class RunManagerCore(RunManager):
@@ -67,8 +65,7 @@
 
         self.input_manager = InputManager()
         self.run_manager_metrics = RunmanagerMetrics()
-        
-        
+
         # logging.basicConfig(filename='simulation.log', encoding='utf-8', level=logging.INFO)
         info_logger.info(f'RunManagerCore started. {datetime.now()}')
 
@@ -248,8 +245,6 @@
         tracker = simulation_parameters['tracker']
         ground_truth = simulation_parameters['ground_truth']
         metric_manager = simulation_parameters['metric_manager']
-        tracks = set()
-        truths = set()
 
         try:
             log_time = datetime.now()
@@ -271,14 +266,12 @@
             #     except:
             #         print("Could not write to metrics.csv")
                 if metric_manager is not None:
-                        # Generate the metrics
-                        metric_manager.add_data(self.check_ground_truth(ground_truth), ctracks,
-                                                tracker.detector.detections,
-                                                overwrite=False)
+                    # Generate the metrics
+                    metric_manager.add_data(self.check_ground_truth(ground_truth), ctracks,
+                                            tracker.detector.detections,
+                                            overwrite=False)
             metrics = metric_manager.generate_metrics()
             self.run_manager_metrics.metrics_to_csv(dir_name, metrics)
-            
-
             self.logging_success(log_time)
 
         except Exception as e:
@@ -287,7 +280,6 @@
 
         finally:
             # Clear manager after run to stop subsequent runs slowing down
-<<<<<<< HEAD
             del metric_manager
             del ground_truth
             del tracker
@@ -295,14 +287,7 @@
             # metric_manager.tracks = set()
             # metric_manager.groundtruth_paths = set()
             # metric_manager.detections = set()
-            
-=======
-            metrics = set()
-            metric_manager.tracks = set()
-            metric_manager.groundtruth_paths = set()
-            metric_manager.detections = set()
-
->>>>>>> 24ab88ef
+
             print('--------------------------------')
 
     def set_trackers(self, combo_dict, tracker, ground_truth, metric_manager):
@@ -692,11 +677,11 @@
         """
         if self.total_trackers > 1:
             info_logger.info(f"Starting simulation {self.current_trackers}"
-                         f" / {self.total_trackers} and monte-carlo"
-                         f" {self.current_run} / {self.nruns}")
+                             f" / {self.total_trackers} and monte-carlo"
+                             f" {self.current_run} / {self.nruns}")
         else:
             info_logger.info(f"Starting simulation"
-                         f" {self.current_run} / {self.nruns}")
+                             f" {self.current_run} / {self.nruns}")
 
     def logging_success(self, log_time):
         """Handles logging and output for messages regarding successful
@@ -709,19 +694,12 @@
         """
         if self.total_trackers > 1:
             info_logger.info(f"Successfully ran simulation {self.current_trackers} /"
-                         f" {self.total_trackers} and monte-carlo"
-                         f" {self.current_run} / {self.nruns}"
-                         f" in {datetime.now() - log_time}")
+                             f" {self.total_trackers} and monte-carlo"
+                             f" {self.current_run} / {self.nruns}"
+                             f" in {datetime.now() - log_time}")
         else:
-<<<<<<< HEAD
             info_logger.info(f"Successfully ran simulation {self.current_run} /"
-                            f"{self.nruns} in {datetime.now() - log_time}")
-=======
-            logging.info(f"{log_time} Successfully ran simulation {self.current_run}"
-                         f"{self.nruns} in {datetime.now() - log_time}")
-            print(f"{log_time} Successfully ran simulation "
-                  f"{self.current_run} / {self.nruns} in {datetime.now() - log_time}")
->>>>>>> 24ab88ef
+                             f"{self.nruns} in {datetime.now() - log_time}")
 
     def logging_failed_simulation(self, log_time, e):
         """Handles logging and output for messages regarding failed simulation
@@ -734,9 +712,9 @@
         """
         if self.total_trackers > 1:
             info_logger.info(f"Failed to run Simulation {self.current_trackers} /"
-                         f" {self.total_trackers} and monte-carlo"
-                         f" {self.current_run} / {self.nruns}"
-                         f" in {datetime.now() - log_time}")
+                             f" {self.total_trackers} and monte-carlo"
+                             f" {self.current_run} / {self.nruns}"
+                             f" in {datetime.now() - log_time}")
             info_logger.exception(f"{e}")
 
             print(f"Failed to run Simulation {self.current_trackers} /"
@@ -747,21 +725,15 @@
 
         else:
             info_logger.error(f"Failed to run Simulation"
-                          f" {self.current_run} / {self.nruns}")
-<<<<<<< HEAD
+                              f" {self.current_run} / {self.nruns}")
             info_logger.exception(f"{e}")
-            
-=======
-            logging.exception(f"{e}")
-
->>>>>>> 24ab88ef
             print(f"{datetime.now()}: Failed to run Simulation"
                   f" {self.current_run} / {self.nruns}: {e}")
 
     def logging_metric_manager_fail(self, e):
-<<<<<<< HEAD
         info_logger.error(f'Metric manager error: {e}')
         print(f'{datetime.now()} Metric manager error: {e}')
+
 
 def setup_logger(name, log_file, level=logging.INFO):
     """ Create new Logging files which work with multiprocessing.
@@ -780,7 +752,7 @@
     """
 
     formatter = logging.Formatter('%(asctime)s %(levelname)s %(message)s')
-    handler = logging.FileHandler(log_file)        
+    handler = logging.FileHandler(log_file)
     handler.setFormatter(formatter)
 
     logger = multiprocessing.log_to_stderr()
@@ -789,17 +761,5 @@
 
     return logger
 
-info_logger = setup_logger('info_logger', 'simulation_info.log')
-#error_logger = setup_logger('error_logger', 'simulation_error.log')
-=======
-        """Handles logging and output for messages regarding errors
-        in the metric manager.
-
-        Parameters
-        ----------
-        log_time : str
-            timestamp of log information
-        """
-        logging.info(f'{datetime.now()} Metric manager error: {e}')
-        print(f'{datetime.now()} Metric manager error: {e}')
->>>>>>> 24ab88ef
+
+info_logger = setup_logger('info_logger', 'simulation_info.log')