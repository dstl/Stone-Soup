--- conflicted
+++ resolved
@@ -71,11 +71,6 @@
                 combination_list = {}
                 iteration_list=[]
                 if param["type"] == "StateVector" and key == "value_min":
-<<<<<<< HEAD
-                    for x in range(len(val)):
-                        iteration_list.append(self.iterations(param["value_min"][x], param["value_max"][x], param["n_samples"]))
-
-=======
                     if type(param["n_samples"]) is list: 
                         for x in range(len(val)):
                             iteration_list.append(self.iterations(param["value_min"][x], param["value_max"][x], param["n_samples"][x]))
@@ -83,7 +78,6 @@
                         for x in range(len(val)):
                             iteration_list.append(self.iterations(param["value_min"][x], param["value_max"][x], param["n_samples"]))
                     
->>>>>>> 26d07a9c
                     combination_list[path] = self.set_stateVector(self.get_array_list(iteration_list, len(param["value_min"])))
 
                     combination_dict.update(combination_list)
