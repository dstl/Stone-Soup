--- conflicted
+++ resolved
@@ -488,14 +488,9 @@
         det_prob = self.gen_probability(sky_state)[0]
         # Is the state detected?
         if np.random.rand() <= det_prob:
-<<<<<<< HEAD
-            self.measurement_model.translation_offset = self.position
-            self.measurement_model.rotation_offset = self.rotation_offset
-=======
             measurement_model = copy.deepcopy(self.measurement_model)
-            measurement_model.translation_offset = self.translation_offset.copy()
+            measurement_model.translation_offset = self.position.copy()
             measurement_model.rotation_offset = self.rotation_offset.copy()
->>>>>>> 184c23f3
             measured_pos = self.measurement_model.function(sky_state, noise=noise)
 
             return Detection(measured_pos, timestamp=sky_state.timestamp,
