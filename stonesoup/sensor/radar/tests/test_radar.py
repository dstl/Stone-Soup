import datetime
from itertools import product

import numpy as np
from scipy.stats import poisson
import pytest
from pytest import approx

from ..beam_pattern import StationaryBeam
from ..beam_shape import Beam2DGaussian
from ..radar import RadarBearingRange, RadarElevationBearingRange, RadarRotatingBearingRange, \
    AESARadar, RadarRasterScanBearingRange, RadarBearingRangeRate, RadarBearingRangeRate2D, \
    RadarElevationBearingRangeRate, RadarBearing, RadarRotatingBearing, \
    RadarRotatingElevationBearingRange
from ....functions import rotz, rotx, roty, cart2sphere
from ....models.measurement.linear import LinearGaussian
from ....types.angle import Bearing, Elevation
from ....types.array import StateVector, CovarianceMatrix
from ....types.groundtruth import GroundTruthState, GroundTruthPath
from ....types.state import State, ParticleState, StateVectors
from ....types.detection import TrueDetection
from ....models.clutter.clutter import ClutterModel
from ....platform.base import Obstacle
from ....platform.shape import Shape


def h2d(state, pos_map, translation_offset, rotation_offset):
    xyz = StateVector([[state.state_vector[pos_map[0], 0] - translation_offset[0, 0]],
                       [state.state_vector[pos_map[1], 0] - translation_offset[1, 0]],
                       [0]])

    # Get rotation matrix
    theta_z = -rotation_offset[2, 0]
    theta_y = rotation_offset[1, 0]
    theta_x = -rotation_offset[0, 0]

    rotation_matrix = rotz(theta_z) @ roty(theta_y) @ rotx(theta_x)

    xyz_rot = rotation_matrix @ xyz
    x = xyz_rot[0, 0]
    y = xyz_rot[1, 0]
    # z = 0  # xyz_rot[2, 0]

    rho = np.sqrt(x**2 + y**2)
    phi = np.arctan2(y, x)

    return np.array([[Bearing(phi)], [rho]])


def h3d(state, pos_map, translation_offset, rotation_offset):
    xyz = state.state_vector[pos_map, :] - translation_offset

    # Get rotation matrix
    theta_z = - rotation_offset[2, 0]
    theta_y = rotation_offset[1, 0]
    theta_x = - rotation_offset[0, 0]

    rotation_matrix = rotz(theta_z) @ roty(theta_y) @ rotx(theta_x)
    xyz_rot = rotation_matrix @ xyz

    rho, phi, theta = cart2sphere(*xyz_rot)

    return np.array([[Elevation(theta)], [Bearing(phi)], [rho]])


@pytest.mark.parametrize(
    "h, sensorclass, ndim_state, pos_mapping, noise_covar, position, target, max_range,"
    " bearing_only_flag",
    [
        (
                h2d,  # h
                RadarBearingRange,  # sensorclass
                2,
                np.array([0, 1]),  # pos_mapping
                np.array([[0.015, 0],
                          [0, 0.1]]),  # noise_covar
                StateVector([[1], [1]]),  # position
                np.array([[200], [10]]),  # target
                1000,  # max_range
                False,  # bearing_only_flag
        ),
        (
                h3d,  # h
                RadarElevationBearingRange,  # sensorclass
                3,
                np.array([0, 1, 2]),  # pos_mapping
                np.array([[0.015, 0, 0],
                          [0, 0.015, 0],
                          [0, 0, 0.1]]),  # noise_covar
                StateVector([[1], [1], [0]]),  # position
                np.array([[200], [10], [10]]),  # target
                1000,  # max_range
                False   # bearing_only_flag
        ),
        (
                h2d,    # h
                RadarBearing,   # sensorclass
                2,  # ndim_state
                np.array([0, 1]),   # pos_mapping
                np.array([[0.015]]),    # noise_covar
                StateVector([[1], [1]]),    # position
                np.array([[200], [10]]),    # target
                1000,   # range
                True    # bearing_only_flag
        )

    ],
    ids=["RadarBearingRange", "RadarElevationBearingRange", "RadarBearing"]
)
def test_simple_radar(h, sensorclass, ndim_state, pos_mapping, noise_covar, position, target,
                      max_range, bearing_only_flag):
    # Instantiate the simple radar
    radar = sensorclass(ndim_state=ndim_state,
                        position_mapping=pos_mapping,
                        noise_covar=noise_covar,
                        position=position,
                        max_range=max_range)

    assert (np.equal(radar.position, position).all())

    target_state = GroundTruthState(target, timestamp=datetime.datetime.now())
    target_truth = GroundTruthPath([target_state])

    truth = {target_truth}

    assert radar.is_detectable(target_truth)

    # Generate a noiseless measurement for the given target
    measurement = radar.measure(truth, noise=False)
    measurement = next(iter(measurement))  # Get measurement from set

    # Assert correction of generated measurement
    assert (measurement.timestamp == target_state.timestamp)
    eval_m = h(target_state,
               pos_map=pos_mapping,
               translation_offset=position,
               rotation_offset=radar.orientation)
    if bearing_only_flag:
        assert (np.equal(measurement.state_vector, eval_m[0]).all())
    else:
        assert (np.equal(measurement.state_vector, eval_m).all())

    # Assert is TrueDetection type
    assert isinstance(measurement, TrueDetection)
    assert measurement.groundtruth_path is target_truth
    assert isinstance(measurement.groundtruth_path, GroundTruthPath)

    target2_state = GroundTruthState(target, timestamp=datetime.datetime.now())
    target2_truth = GroundTruthPath([target2_state])

    truth.add(target2_truth)

    # Generate a noiseless measurement for each of the given target states
    measurements = radar.measure(truth)
    assert all(radar.is_detectable(t) for t in truth)

    # Two measurements for 2 truth states
    assert len(measurements) == 2

    # Measurements store ground truth paths
    for measurement in measurements:
        assert measurement.groundtruth_path in truth
        assert isinstance(measurement.groundtruth_path, GroundTruthPath)

    # Assert that no detection is made when target is out of range
    target3 = np.array([[2_000], [20], [20]])
    target3_state = GroundTruthState(target3, timestamp=datetime.datetime.now())
    target3_truth = GroundTruthPath([target3_state])

    # Don't want any noise since we're range testing
    measurement3 = radar.measure(target3_truth, noise=False)

    # Check no detection have been made when target is out of range
    assert (len(measurement3) == 0)
    assert not radar.is_detectable(target3_truth)


def h2d_rr(state, pos_map, vel_map, translation_offset, rotation_offset, velocity):
    xyz = StateVector([[state.state_vector[pos_map[0], 0] - translation_offset[0, 0]],
                       [state.state_vector[pos_map[1], 0] - translation_offset[1, 0]],
                       [0]])

    # Get rotation matrix
    theta_z = - rotation_offset[2, 0]
    theta_y = - rotation_offset[1, 0]
    theta_x = - rotation_offset[0, 0]

    rotation_matrix = rotz(theta_z) @ roty(theta_y) @ rotx(theta_x)
    xyz_rot = rotation_matrix @ xyz

    rho, phi, _ = cart2sphere(*xyz_rot)

    # Calculate range rate extension
    # Determine the net velocity component in the engagement
    xyz_vel = np.array([[state.state_vector[vel_map[0], 0] - velocity[0, 0]],
                        [state.state_vector[vel_map[1], 0] - velocity[1, 0]],
                        [0]])

    # Use polar to calculate range rate
    rr = np.dot(xyz[:, 0], xyz_vel[:, 0]) / np.linalg.norm(xyz)

    return np.array([[Bearing(phi)], [rho], [rr]])


def h3d_rr(state, pos_map, vel_map, translation_offset, rotation_offset, velocity):
    xyz = state.state_vector[pos_map, :] - translation_offset

    # Get rotation matrix
    theta_z = - rotation_offset[2, 0]
    theta_y = - rotation_offset[1, 0]
    theta_x = - rotation_offset[0, 0]

    rotation_matrix = rotz(theta_z) @ roty(theta_y) @ rotx(theta_x)
    xyz_rot = rotation_matrix @ xyz

    rho, phi, theta = cart2sphere(*xyz_rot)

    # Calculate range rate extension
    # Determine the net velocity component in the engagement
    xyz_vel = state.state_vector[vel_map, :] - velocity

    # Use polar to calculate range rate
    rr = np.dot(xyz[:, 0], xyz_vel[:, 0]) / np.linalg.norm(xyz)

    return np.array([[theta], [phi], [rho], [rr]])


@pytest.mark.parametrize(
    "h, sensorclass, pos_mapping, vel_mapping, noise_covar, position",
    [
        (
                h2d_rr,  # h
                RadarBearingRangeRate,  # sensorclass
                np.array([0, 2, 4]),  # pos_mapping
                np.array([1, 3, 5]),  # vel_mapping
                np.array([[0.05, 0, 0],
                          [0, 0.015, 0],
                          [0, 0, 10]]),  # noise_covar
                StateVector([[100], [0], [0]])  # position
        ),
        (
                h2d_rr,  # h
                RadarBearingRangeRate2D,  # sensorclass
                np.array([0, 2]),  # pos_mapping
                np.array([1, 3]),  # vel_mapping
                np.array([[0.05, 0, 0],
                          [0, 0.015, 0],
                          [0, 0, 10]]),  # noise_covar
                StateVector([[100], [0]])  # position
        ),
        (
                h3d_rr,
                RadarElevationBearingRangeRate,
                np.array([0, 2, 4]),  # pos_mapping
                np.array([1, 3, 5]),  # vel_mapping
                np.array([[0.05, 0, 0, 0],
                          [0, 0.05, 0, 0],
                          [0, 0, 0.015, 0],
                          [0, 0, 0, 10]]),  # noise_covar
                StateVector([[100], [0], [0]])  # position
        )
    ],
    ids=["RadarBearingRangeRate", "RadarBearingRangeRate2D", "RadarElevationBearingRangeRate"]
)
def test_range_rate_radar(h, sensorclass, pos_mapping, vel_mapping, noise_covar, position):
    # Instantiate the rotating radar
    radar = sensorclass(ndim_state=6,
                        position_mapping=pos_mapping,
                        velocity_mapping=vel_mapping,
                        noise_covar=noise_covar,
                        position=position)

    assert (np.equal(radar.position, position).all())

    target_state = GroundTruthState(np.array([[200], [10], [0], [0], [0], [0]]),
                                    timestamp=datetime.datetime.now())
    target_truth = GroundTruthPath([target_state])
    truth = {target_truth}

    assert radar.is_detectable(target_truth)

    # Generate a noiseless measurement for the given target
    measurement = radar.measure(truth, noise=False)
    measurement = next(iter(measurement))  # Get measurement from set

    # Assert correction of generated measurement
    assert (measurement.timestamp == target_state.timestamp)
    assert (np.equal(measurement.state_vector, h(target_state,
                                                 pos_map=pos_mapping,
                                                 vel_map=vel_mapping,
                                                 translation_offset=position,
                                                 rotation_offset=radar.orientation,
                                                 velocity=radar.velocity)).all())

    # Assert is TrueDetection type
    assert isinstance(measurement, TrueDetection)
    assert measurement.groundtruth_path is target_truth
    assert isinstance(measurement.groundtruth_path, GroundTruthPath)

    target2_state = GroundTruthState(np.array([[200], [10], [0], [0], [0], [0]]),
                                     timestamp=datetime.datetime.now())
    target2_truth = GroundTruthPath([target2_state])

    truth.add(target2_truth)

    # Generate a noiseless measurement for each of the given target states
    measurements = radar.measure(truth)

    # Two measurements for 2 truth states
    assert len(measurements) == 2
    assert all(radar.is_detectable(t) for t in truth)

    # Measurements store ground truth paths
    for measurement in measurements:
        assert measurement.groundtruth_path in truth


@pytest.mark.parametrize(
    "sensorclass, radar_position, radar_orientation, state, measurement_mapping, noise_covar,"
    " dwell_centre, rpm, max_range, fov_angle, timestamp_flag, bearing_only_flag",
    [
        (
            RadarRotatingBearing,
            StateVector(np.array(([[1], [1]]))),  # radar_position
            StateVector([[0], [0], [np.pi]]),  # radar_orientation
            2,  # state
            np.array([0, 1]),  # measurement_mapping
            CovarianceMatrix(np.array([[0.015]])),  # noise_covar
            StateVector([[-np.pi]]),  # dwell_centre
            20,  # rpm
            100,  # max_range
            np.pi / 3,  # fov_angle
            True,  # timestamp_flag
            True    # bearing_only_flag
        ),
        (
            RadarRotatingBearing,
            StateVector(np.array(([[1], [1]]))),  # radar_position
            StateVector([[0], [0], [np.pi]]),  # radar_orientation
            2,  # state
            np.array([0, 1]),  # measurement_mapping
            CovarianceMatrix(np.array([[0.015]])),  # noise_covar
            StateVector([[-np.pi]]),  # dwell_centre
            20,  # rpm
            100,  # max_range
            np.pi / 3,  # fov_angle
            False,  # timestamp_flag
            True    # bearing_only_flag
        ),
        (
            RadarRotatingBearingRange,
            StateVector(np.array(([[1], [1]]))),  # radar_position
            StateVector([[0], [0], [np.pi]]),  # radar_orientation
            2,  # state
            np.array([0, 1]),  # measurement_mapping
            CovarianceMatrix(np.array([[0.015, 0], [0, 0.1]])),  # noise_covar
            StateVector([[-np.pi]]),  # dwell_centre
            20,  # rpm
            100,  # max_range
            np.pi / 3,  # fov_angle
            True,  # timestamp_flag
            False    # bearing_only_flag
        ),
        (
            RadarRotatingBearingRange,
            StateVector(np.array(([[1], [1]]))),  # radar_position
            StateVector([[0], [0], [np.pi]]),  # radar_orientation
            2,  # state
            np.array([0, 1]),  # measurement_mapping
            CovarianceMatrix(np.array([[0.015, 0], [0, 0.1]])),  # noise_covar
            StateVector([[-np.pi]]),  # dwell_centre
            20,  # rpm
            100,  # max_range
            np.pi / 3,  # fov_angle
            False,  # timestamp_flag
            False    # bearing_only_flag
        )
    ],
    ids=["BearingTimestampInitiated", "BearingTimestampUninitiated",
         "BearingRangeTimestampInitiated", "BearingRangeTimestampUninitiated"]
)
def test_rotating_radar(sensorclass, radar_position, radar_orientation, state,
                        measurement_mapping, noise_covar, dwell_centre, rpm, max_range, fov_angle,
                        timestamp_flag, bearing_only_flag):
    timestamp = datetime.datetime.now()

    target_state = GroundTruthState(radar_position + np.array([[5], [5]]), timestamp=timestamp)
    target_truth = GroundTruthPath([target_state])

    truth = {target_truth}

    # Create a radar object
    radar = sensorclass(position=radar_position,
                        orientation=radar_orientation,
                        ndim_state=state,
                        position_mapping=measurement_mapping,
                        noise_covar=noise_covar,
                        dwell_centre=dwell_centre,
                        rpm=rpm,
                        max_range=max_range,
                        fov_angle=fov_angle)

    # timestamp_flag set to true if testing with radar.timestamp initiated
    if timestamp_flag:
        radar.timestamp = timestamp

    # Assert that the object has been correctly initialised
    assert (np.equal(radar.position, radar_position).all())

    # Generate a noiseless measurement for the given target
    measurement = radar.measure(truth, noise=False)

    # Assert no measurements since target is not in FOV
    assert len(measurement) == 0
    assert not radar.is_detectable(target_truth)

    # Rotate radar such that the target is in FOV
    timestamp = timestamp + datetime.timedelta(seconds=0.5)
    radar.act(timestamp)

    target_state = GroundTruthState(radar_position + np.array([[5], [5]]), timestamp=timestamp)
    target_truth = GroundTruthPath([target_state])

    truth = {target_truth}

    measurement = radar.measure(truth, noise=False)
    measurement = next(iter(measurement))

    eval_m = h2d(target_state,
                 measurement_mapping,
                 radar.position,
                 radar.orientation + [[0],
                                      [0],
                                      [radar.dwell_centre[0, 0]]])

    # Assert correction of generated measurement
    assert (measurement.timestamp == target_state.timestamp)
    if bearing_only_flag:
        assert (np.equal(measurement.state_vector, eval_m[0]).all())
    else:
        assert (np.equal(measurement.state_vector, eval_m).all())
    assert radar.is_detectable(target_truth)

    # Assert is TrueDetection type
    assert isinstance(measurement, TrueDetection)
    assert measurement.groundtruth_path is target_truth
    assert isinstance(measurement.groundtruth_path, GroundTruthPath)

    target2_state = GroundTruthState(radar_position + np.array([[4], [4]]), timestamp=timestamp)
    target2_truth = GroundTruthPath([target2_state])

    truth.add(target2_truth)

    # Generate a noiseless measurement for each of the given target states
    measurements = radar.measure(truth, noise=False)

    # Two measurements for 2 truth states
    assert len(measurements) == 2
    assert all(radar.is_detectable(t) for t in truth)

    # Measurements store ground truth paths
    for measurement in measurements:
        assert measurement.groundtruth_path in truth
        assert isinstance(measurement.groundtruth_path, GroundTruthPath)

    assert radar.measure(set()) == set()


@pytest.mark.parametrize(
    "sensorclass, radar_position, radar_orientation, state, measurement_mapping, noise_covar,"
    " dwell_centre, tilt_centre, rpm, max_range, fov_angle, vertical_extent, timestamp_flag",
    [
        (
            RadarRotatingElevationBearingRange,
            StateVector(np.array(([[1], [1], [1]]))),  # radar_position
            StateVector([[0], [0], [np.pi]]),  # radar_orientation
            3,  # state
            np.array([0, 1, 2]),  # measurement_mapping
            CovarianceMatrix(np.array(np.diag([0.01, 0.01, 0.1]))),  # noise_covar
            StateVector([[-np.pi]]),  # dwell_centre
            StateVector([[0]]),  # tilt_centre
            20,  # rpm
            100,  # max_range
            np.pi / 3,  # fov_angle
            np.pi,  # vertical_extent
            True,  # timestamp_flag
        ),
        (
            RadarRotatingElevationBearingRange,
            StateVector(np.array(([[1], [1], [1]]))),  # radar_position
            StateVector([[0], [0], [np.pi]]),  # radar_orientation
            3,  # state
            np.array([0, 1, 2]),  # measurement_mapping
            CovarianceMatrix(np.array(np.diag([0.01, 0.01, 0.1]))),  # noise_covar
            StateVector([[-np.pi]]),  # dwell_centre
            StateVector([[0]]),  # tilt_centre
            20,  # rpm
            100,  # max_range
            np.pi / 3,  # fov_angle
            np.pi,  # vertical_extent
            False,  # timestamp_flag
        )
    ],
    ids=["ElevationBearingRangeTimestampInitiated", "ElevationBearingRangeTimestampUninitiated"]
)
def test_rotating_radar_3d(sensorclass, radar_position, radar_orientation, state,
                           measurement_mapping, noise_covar, dwell_centre, tilt_centre, rpm,
                           max_range, fov_angle, vertical_extent, timestamp_flag):
    timestamp = datetime.datetime.now()

    target_state = GroundTruthState(radar_position + np.array([[5], [5], [0]]),
                                    timestamp=timestamp)
    target_truth = GroundTruthPath([target_state])

    truth = {target_truth}

    # Create a radar object
    radar = sensorclass(position=radar_position,
                        orientation=radar_orientation,
                        ndim_state=state,
                        position_mapping=measurement_mapping,
                        noise_covar=noise_covar,
                        dwell_centre=dwell_centre,
                        tilt_centre=tilt_centre,
                        rpm=rpm,
                        max_range=max_range,
                        fov_angle=fov_angle,
                        vertical_extent=vertical_extent)

    # timestamp_flag set to true if testing with radar.timestamp initiated
    if timestamp_flag:
        radar.timestamp = timestamp

    # Assert that the object has been correctly initialised
    assert (np.equal(radar.position, radar_position).all())

    # Generate a noiseless measurement for the given target
    measurement = radar.measure(truth, noise=False)

    # Assert no measurements since target is not in FOV
    assert len(measurement) == 0
    assert not radar.is_detectable(target_truth)

    # Rotate radar such that the target is in FOV
    timestamp = timestamp + datetime.timedelta(seconds=0.5)
    radar.act(timestamp)

    target_state = GroundTruthState(radar_position + np.array([[5], [5], [0]]),
                                    timestamp=timestamp)
    target_truth = GroundTruthPath([target_state])

    truth = {target_truth}

    measurement = radar.measure(truth, noise=False)
    measurement = next(iter(measurement))

    eval_m = h3d(target_state,
                 measurement_mapping,
                 radar.position,
                 radar.orientation + [[0],
                                      [0],
                                      [radar.dwell_centre[0, 0]]])

    # Assert correction of generated measurement
    assert (measurement.timestamp == target_state.timestamp)
    assert (np.equal(measurement.state_vector, eval_m).all())
    assert radar.is_detectable(target_truth)

    # Assert is TrueDetection type
    assert isinstance(measurement, TrueDetection)
    assert measurement.groundtruth_path is target_truth
    assert isinstance(measurement.groundtruth_path, GroundTruthPath)

    target2_state = GroundTruthState(radar_position + np.array([[4], [4], [0]]),
                                     timestamp=timestamp)
    target2_truth = GroundTruthPath([target2_state])

    truth.add(target2_truth)

    # Generate a noiseless measurement for each of the given target states
    measurements = radar.measure(truth, noise=False)

    # Two measurements for 2 truth states
    assert len(measurements) == 2
    assert all(radar.is_detectable(t) for t in truth)

    # Measurements store ground truth paths
    for measurement in measurements:
        assert measurement.groundtruth_path in truth
        assert isinstance(measurement.groundtruth_path, GroundTruthPath)

    assert radar.measure(set()) == set()


def test_raster_scan_radar():
    # Input arguments
    # TODO: pytest parametarization
    timestamp = datetime.datetime.now()
    noise_covar = CovarianceMatrix(np.array([[0.015, 0],
                                             [0, 0.1]]))

    # The radar is positioned at (1,1)
    radar_position = StateVector(
        np.array(([[1], [1]])))
    # The radar is facing left/east
    radar_orientation = StateVector([[0], [0], [np.pi]])
    # The radar antenna is facing opposite the radar orientation
    dwell_centre = StateVector([[np.pi / 4]])
    rpm = 20  # 20 Rotations Per Minute Counter-clockwise
    max_range = 100  # Max range of 100m
    fov_angle = np.pi / 12  # FOV angle of pi/12 (15 degrees)
    for_angle = np.pi + fov_angle  # FOR angle of pi*(13/12) (195 degrees)
    # This will be mean the dwell centre will reach at the limits -pi/2 and
    # pi/2. As the edge of the beam will reach the full FOV

    target_state = GroundTruthState(radar_position + np.array([[-5], [5]]), timestamp=timestamp)
    target_truth = GroundTruthPath([target_state])

    truth = {target_truth}

    measurement_mapping = np.array([0, 1])

    # Create a radar object
    radar = RadarRasterScanBearingRange(position=radar_position,
                                        orientation=radar_orientation,
                                        ndim_state=2,
                                        position_mapping=measurement_mapping,
                                        noise_covar=noise_covar,
                                        dwell_centre=dwell_centre,
                                        rpm=rpm,
                                        max_range=max_range,
                                        fov_angle=fov_angle,
                                        for_angle=for_angle)
    radar.timestamp = timestamp

    # Assert that the object has been correctly initialised
    assert np.array_equal(radar.position, radar_position)

    # Generate a noiseless measurement for the given target
    measurement = radar.measure(truth, noise=False)

    # Assert no measurements since target is not in FOV
    assert len(measurement) == 0
    assert not radar.is_detectable(target_truth)

    # Rotate radar
    timestamp = timestamp + datetime.timedelta(seconds=0.5)
    radar.act(timestamp)

    target_state = GroundTruthState(radar_position + np.array([[-5], [5]]), timestamp=timestamp)
    target_truth = GroundTruthPath([target_state])

    truth = {target_truth}

    measurement = radar.measure(truth, noise=False)

    # Assert no measurements since target is not in FOV
    assert len(measurement) == 0
    assert not radar.is_detectable(target_truth)

    # Rotate radar such that the target is in FOV
    timestamp = timestamp + datetime.timedelta(seconds=1.0)
    radar.act(timestamp)

    target_state = GroundTruthState(radar_position + np.array([[-5], [5]]), timestamp=timestamp)
    target_truth = GroundTruthPath([target_state])

    truth = {target_truth}

    measurement = radar.measure(truth, noise=False)
    measurement = next(iter(measurement))

    eval_m = h2d(target_state,
                 [0, 1],
                 radar.position,
                 radar.orientation + [[0],
                                      [0],
                                      [radar.dwell_centre[0, 0]]])

    # Assert correction of generated measurement
    assert measurement.timestamp == target_state.timestamp
    assert np.array_equal(measurement.state_vector, eval_m)
    assert radar.is_detectable(target_truth)

    # Assert is TrueDetection type
    assert isinstance(measurement, TrueDetection)
    assert measurement.groundtruth_path is target_truth
    assert isinstance(measurement.groundtruth_path, GroundTruthPath)


def test_aesaradar():
    target = State([75e3, 0, 10e3, 0, 20e3, 0], timestamp=datetime.datetime.now())

    radar = AESARadar(antenna_gain=30,
                      position_mapping=[0, 2, 4],
                      position=StateVector([0.0] * 3),
                      orientation=StateVector([0.0] * 3),
                      frequency=100e6,
                      number_pulses=5,
                      duty_cycle=0.1,
                      band_width=30e6,
                      beam_width=np.deg2rad(10),
                      probability_false_alarm=1e-6,
                      rcs=10,
                      receiver_noise=3,
                      swerling_on=False,
                      beam_shape=Beam2DGaussian(peak_power=50e3),
                      beam_transition_model=StationaryBeam(
                          centre=[np.deg2rad(15), np.deg2rad(20)]),
                      measurement_model=None)

    [prob_detection, snr, swer_rcs, tran_power, spoil_gain,
     spoil_width] = radar.gen_probability(target)
    assert approx(swer_rcs, 1) == 10.0
    assert approx(prob_detection, 3) == 0.688
    assert approx(spoil_width, 2) == 0.19
    assert approx(spoil_gain, 2) == 29.58
    assert approx(tran_power, 2) == 7715.00
    assert approx(snr, 2) == 16.01


def test_swer(repeats=10000):
    # initialise list or rcs (radar cross sections)
    list_rcs = np.zeros(repeats)
    # generic target
    target = State([75e3, 0, 10e3, 0, 20e3, 0], timestamp=datetime.datetime.now())
    # define sensor
    radar = AESARadar(antenna_gain=30,
                      frequency=100e6,
                      number_pulses=5,
                      duty_cycle=0.1,
                      band_width=30e6,
                      beam_width=np.deg2rad(10),
                      probability_false_alarm=1e-6,
                      rcs=10,
                      receiver_noise=3,
                      swerling_on=True,
                      beam_shape=Beam2DGaussian(peak_power=50e3),
                      beam_transition_model=StationaryBeam(
                          centre=[np.deg2rad(15), np.deg2rad(20)]),
                      measurement_model=None,
                      position=StateVector([0.0] * 3),
                      orientation=StateVector([0.0] * 3))
    # populate list of random rcs
    for i in range(0, repeats):
        list_rcs[i] = radar.gen_probability(target)[2]
    # check histogram follows the Swerling 1 case probability distribution
    bin_height, bin_edge = np.histogram(list_rcs, 20, density=True)
    x = (bin_edge[:-1] + bin_edge[1:]) / 2
    height = 1 / (float(radar.rcs)) * np.exp(-x / float(radar.rcs))

    assert np.allclose(height, bin_height, rtol=0.03,
                       atol=0.05 * np.max(bin_height))


def test_detection():
    radar = AESARadar(antenna_gain=30,
                      position=StateVector([0.0] * 3),
                      orientation=StateVector([0.0] * 3),
                      frequency=100e6,
                      number_pulses=5,
                      duty_cycle=0.1,
                      band_width=30e6,
                      beam_width=np.deg2rad(10),
                      probability_false_alarm=1e-6,
                      rcs=10,
                      receiver_noise=3,
                      swerling_on=False,
                      beam_shape=Beam2DGaussian(peak_power=50e3),
                      beam_transition_model=StationaryBeam(
                          centre=[np.deg2rad(15), np.deg2rad(20)]),
                      measurement_model=LinearGaussian(
                          noise_covar=np.diag([1, 1, 1]),
                          mapping=[0, 1, 2],
                          ndim_state=3))

    target_state = GroundTruthState([50e3, 10e3, 20e3], timestamp=datetime.datetime.now())
    target_truth = GroundTruthPath([target_state])

    truth = {target_truth}

    measurement = radar.measure(truth)
    measurement = next(iter(measurement))  # Get measurement from set

    assert np.allclose(measurement.state_vector,
                       StateVector([50e3, 10e3, 20e3]), atol=5)

    # Assert is TrueDetection type
    assert isinstance(measurement, TrueDetection)
    assert measurement.groundtruth_path is target_truth
    assert isinstance(measurement.groundtruth_path, GroundTruthPath)

    target2_state = GroundTruthState([50e3, 10e3, 20e3], timestamp=datetime.datetime.now())
    target2_truth = GroundTruthPath([target2_state])

    truth.add(target2_truth)

    # Generate a noiseless measurement for each of the given target states
    measurements = radar.measure(truth)

    # Two measurements for 2 truth states
    assert len(measurements) == 2

    # Measurements store ground truth paths
    for measurement in measurements:
        assert measurement.groundtruth_path in truth
        assert isinstance(measurement.groundtruth_path, GroundTruthPath)


def test_failed_detect():
    target_state = GroundTruthState([75e3, 0, 10e3, 0, 20e3, 0], timestamp=datetime.datetime.now())
    target_truth = GroundTruthPath([target_state])

    truth = {target_truth}

    radar = AESARadar(antenna_gain=30,
                      position_mapping=[0, 2, 4],
                      position=StateVector([0.0] * 3),
                      orientation=StateVector([0.0] * 3),
                      frequency=100e6,
                      number_pulses=5,
                      duty_cycle=0.1,
                      band_width=30e6,
                      beam_width=np.deg2rad(10),
                      probability_false_alarm=1e-6,
                      rcs=10,
                      receiver_noise=3,
                      swerling_on=False,
                      beam_shape=Beam2DGaussian(peak_power=50e3),
                      beam_transition_model=StationaryBeam(
                          centre=[np.deg2rad(30), np.deg2rad(40)]),
                      measurement_model=LinearGaussian(noise_covar=np.diag([1, 1, 1]),
                                                       mapping=[0, 2, 4],
                                                       ndim_state=6))

    # Assert no measurements since target is not in range
    assert len(radar.measure(truth)) == 0


def test_target_rcs():
    # targets with the rcs
    rcs_10 = (GroundTruthState([150e3, 0.0, 0.0], timestamp=None))
    rcs_10.rcs = 10
    rcs_20 = (GroundTruthState([250e3, 0.0, 0.0], timestamp=None))
    rcs_20.rcs = 20

    radar = AESARadar(antenna_gain=36,
                      position_mapping=[0, 1, 2],
                      position=StateVector([0.0] * 3),
                      orientation=StateVector([0.0] * 3),
                      frequency=10e9,
                      number_pulses=10,
                      duty_cycle=0.18,
                      band_width=24591.9,
                      beam_width=np.deg2rad(5),
                      rcs=None,  # no default rcs
                      receiver_noise=5,
                      probability_false_alarm=5e-3,
                      beam_shape=Beam2DGaussian(peak_power=1e4),
                      measurement_model=None,
                      beam_transition_model=StationaryBeam(centre=[0, 0]))

    (det_prob, snr, swer_rcs, _, _, _) = radar.gen_probability(rcs_10)
    assert swer_rcs == 10
    assert approx(snr, 3) == 8.197
    (det_prob, snr, swer_rcs, _, _, _) = radar.gen_probability(rcs_20)
    assert swer_rcs == 20
    assert round(snr, 3) == 2.125

    with pytest.raises(
            ValueError, match="Truth missing 'rcs' attribute and no default 'rcs' provided"):
        rcs_none = (GroundTruthState([150e3, 0.0, 0.0], timestamp=None))
        rcs_none.rcs = None
        radar.gen_probability(rcs_none)

    with pytest.raises(
            ValueError, match="Truth missing 'rcs' attribute and no default 'rcs' provided"):
        rcs_missing = (GroundTruthState([150e3, 0.0, 0.0], timestamp=None))
        radar.gen_probability(rcs_missing)


@pytest.mark.parametrize("radar, clutter_params", [
        (RadarBearingRange(ndim_state=4,
                           position_mapping=[0, 2],
                           noise_covar=np.eye(2)),
            ((-50, 50), (-50, 50))),
        (RadarBearing(ndim_state=4,
                      position_mapping=[0, 2],
                      noise_covar=np.array([[1]])),
            ((-50, 50), (-50, 50))),
        (RadarElevationBearingRange(ndim_state=6,
                                    position_mapping=[0, 2, 4],
                                    noise_covar=np.eye(3)),
            ((-50, 50), (-50, 50), (-50, 50))),
        (RadarRotatingBearingRange(ndim_state=4,
                                   position_mapping=[0, 2],
                                   noise_covar=np.array([[np.radians(0.5) ** 2, 0],
                                                         [0, 1 ** 2]]),
                                   position=np.array([[0], [1]]),
                                   rpm=60,
                                   fov_angle=np.radians(30),
                                   dwell_centre=StateVector([0.0]),
                                   max_range=np.inf),
         ((-50, 50), (-50, 50))),
        (RadarRotatingBearing(ndim_state=4,
                              position_mapping=[0, 2],
                              noise_covar=np.array([[np.radians(0.5) ** 2]]),
                              position=np.array([[0], [1]]),
                              rpm=60,
                              fov_angle=np.radians(30),
                              dwell_centre=StateVector([0.0]),
                              max_range=np.inf),
         ((-50, 50), (-50, 50))),
        (RadarRotatingElevationBearingRange(ndim_state=6,
                                            position_mapping=[0, 2, 4],
                                            noise_covar=np.diag([np.radians(0.5)**2,
                                                                 np.radians(0.5)**2,
                                                                 1**2]),
                                            position=np.array([[0], [1], [0]]),
                                            rpm=60,
                                            fov_angle=np.radians(30),
                                            vertical_extent=np.radians(90),
                                            dwell_centre=StateVector([0]),
                                            tilt_centre=StateVector([0]),
                                            max_range=np.inf),
         ((-50, 50), (-50, 50), (-50, 50))),
    ],
    ids=["RadarBearingRange", "RadarBearing", "RadarElevationBearingRange",
         "RadarRotatingBearingRange", "RadarRotatingBearing", "RadarRotatingElevationBearingRange"]
)
def test_clutter_model(radar, clutter_params):
    # Test that the radar correctly adds clutter when it has a clutter
    # model.

    # The amount of clutter generated by the model is determined by a
    # Poisson distribution. To ensure it produces at least one false alarm,
    # we use a RandomState
    clutter_rate = 5
    seed = 1
    random_state_test = np.random.RandomState(seed=seed)
    p_test = poisson.rvs(clutter_rate, random_state=random_state_test)
    while p_test <= 0:
        seed += 1
        random_state_test = np.random.RandomState(seed=seed)
        p_test = random_state_test.poisson(clutter_rate)
    # Now we know this seed will give us a poisson value >= 1
    random_state = np.random.RandomState(seed=seed)

    model_test = ClutterModel(clutter_rate=clutter_rate,
                              distribution=random_state.uniform,
                              dist_params=clutter_params,
                              seed=random_state)
    radar.clutter_model = model_test
    if radar.ndim_state == 6:
        truth = State(StateVector([1, 1, 1, 1, 1, 1]), timestamp=datetime.datetime.now())
    else:
        truth = State(StateVector([1, 1, 1, 1]), timestamp=datetime.datetime.now())
    measurements = radar.measure({truth})
    assert len([target for target in measurements if (isinstance(target, TrueDetection))]) == 1
    assert len(measurements) >= 1


<<<<<<< HEAD
@pytest.fixture
def sensor():
    return RadarRotatingElevationBearingRange(position_mapping=[0, 1, 2],
                                              noise_covar=np.diag([0, 0, 0]),
                                              ndim_state=3,
                                              position=np.array([[0], [0], [0]]),
                                              rpm=0,
                                              fov_angle=2*np.pi,
                                              vertical_extent=np.pi,
                                              dwell_centre=StateVector([0]),
                                              tilt_centre=StateVector([0]),
                                              max_range=np.inf)


@pytest.fixture
def targets():
    return [GroundTruthState(StateVector([1, 0, 0])),
            GroundTruthState(StateVector([np.sqrt(1/2), np.sqrt(1/2), 0])),
            GroundTruthState(StateVector([0, 1, 0])),
            GroundTruthState(StateVector([-np.sqrt(1/2), np.sqrt(1/2), 0])),
            GroundTruthState(StateVector([-1, 0, 0])),
            GroundTruthState(StateVector([-np.sqrt(1/2), -np.sqrt(1/2), 0])),
            GroundTruthState(StateVector([0, -1, 0])),
            GroundTruthState(StateVector([np.sqrt(1/2), -np.sqrt(1/2), 0])),
            GroundTruthState(StateVector([1, 0, 1])),
            GroundTruthState(StateVector([np.sqrt(1/2), np.sqrt(1/2), 1])),
            GroundTruthState(StateVector([0, 1, 1])),
            GroundTruthState(StateVector([-np.sqrt(1/2), np.sqrt(1/2), 1])),
            GroundTruthState(StateVector([-1, 0, 1])),
            GroundTruthState(StateVector([-np.sqrt(1/2), -np.sqrt(1/2), 1])),
            GroundTruthState(StateVector([0, -1, 1])),
            GroundTruthState(StateVector([np.sqrt(1/2), -np.sqrt(1/2), 1])),
            GroundTruthState(StateVector([0, 0, 1])),
            GroundTruthState(StateVector([1, 0, -1])),
            GroundTruthState(StateVector([np.sqrt(1/2), np.sqrt(1/2), -1])),
            GroundTruthState(StateVector([0, 1, -1])),
            GroundTruthState(StateVector([-np.sqrt(1/2), np.sqrt(1/2), -1])),
            GroundTruthState(StateVector([-1, 0, -1])),
            GroundTruthState(StateVector([-np.sqrt(1/2), -np.sqrt(1/2), -1])),
            GroundTruthState(StateVector([0, -1, -1])),
            GroundTruthState(StateVector([np.sqrt(1/2), -np.sqrt(1/2), -1])),
            GroundTruthState(StateVector([0, 0, -1]))]


@pytest.mark.parametrize(["pan", "tilt", "ans"],
                         ([0, 0, 0],
                          [45, 0, 1],
                          [90, 0, 2],
                          [135, 0, 3],
                          [180, 0, 4],
                          [225, 0, 5],
                          [270, 0, 6],
                          [315, 0, 7],
                          [0, 45, 8],
                          [45, 45, 9],
                          [90, 45, 10],
                          [135, 45, 11],
                          [180, 45, 12],
                          [225, 45, 13],
                          [270, 45, 14],
                          [315, 45, 15],
                          [0, 90, 16],
                          [0, -45, 17],
                          [45, -45, 18],
                          [90, -45, 19],
                          [135, -45, 20],
                          [180, -45, 21],
                          [225, -45, 22],
                          [270, -45, 23],
                          [315, -45, 24],
                          [0, -90, 25]))
def test_ebr_detectable(pan, tilt, ans, sensor, targets):
    sensor.dwell_centre = StateVector([np.radians(pan)])
    sensor.tilt_centre = StateVector([np.radians(tilt)])
    sensor.fov_angle = 0.001
    sensor.vertical_extent = 0.001

    for i, target in enumerate(targets):
        if i == ans:
            assert sensor.is_detectable(target)
        else:
            assert not sensor.is_detectable(target)


def test_ebr_detections(sensor, targets):
    for pan, tilt in product(45*np.arange(8), 45*np.arange(5)-90):
        sensor.dwell_centre = StateVector([np.radians(pan)])
        sensor.tilt_centre = StateVector([np.radians(tilt)])
        for target in targets:
            detections = sensor.measure({target}, noise=False)
            detection = next(iter(detections))
            assert np.allclose(target.state_vector,
                               detection.measurement_model.inverse_function(detection))
=======
@pytest.mark.parametrize("sensor, params",
                         [
                            (RadarBearingRange,
                                {'ndim_state': 2,
                                 'position_mapping': [0, 1],
                                 'noise_covar': np.array([[np.radians(0.5) ** 2, 0],
                                                         [0, 1]]),
                                 'position': np.array([[0], [1]]),
                                 'max_range': np.inf}),
                            (RadarBearing,
                                {'ndim_state': 2,
                                 'position_mapping': [0, 1],
                                 'noise_covar': np.array([[np.radians(0.5) ** 2]]),
                                 'position': np.array([[0], [1]]),
                                 'max_range': np.inf,
                                 'moving_obstacle_flag': True}),
                            (RadarRotatingBearingRange,
                                {'ndim_state': 2,
                                 'position_mapping': [0, 1],
                                 'noise_covar': np.array([[np.radians(0.5) ** 2, 0],
                                                         [0, 1]]),
                                 'position': np.array([[0], [1]]),
                                 'max_range': 100,
                                 'dwell_centre': StateVector([np.radians(90)]),
                                 'fov_angle': np.radians(30),
                                 'rpm': 0}),
                            (RadarRotatingBearing,
                                {'ndim_state': 2,
                                 'position_mapping': [0, 1],
                                 'noise_covar': np.array([[np.radians(0.5) ** 2]]),
                                 'position': np.array([[0], [1]]),
                                 'max_range': 100,
                                 'dwell_centre': StateVector([np.radians(90)]),
                                 'fov_angle': np.radians(30),
                                 'rpm': 0}),
                         ],
                         ids=["is_vis_radar_bearing_range", "is_vis_radar_bearing",
                              "is_vis_rotating_radar_bearing_range",
                              "is_vis_rotating_radar_bearing"])
def test_is_visible_sensors(sensor, params):

    obs_state = State(StateVector([[0], [75]]))
    shape = Shape(shape_data=np.array([[-5, -5, 5, 5], [-5, 5, 5, -5]]))
    obs_configs = [{Obstacle(states=obs_state,
                             shape=shape,
                             position_mapping=(0, 1))}]

    shape_2 = Shape(shape_data=np.array([[-0.5, -0.5, 0.5, 0.5], [-0.5, 0.5, 0.5, -0.5]]))
    obstacle_grid_positions = np.meshgrid(np.linspace(-12, 12, 11),
                                          np.linspace(50.75, 99, 11))
    obstacle_grid_positions = np.vstack([np.hstack(obstacle_grid_positions[0]),
                                         np.hstack(obstacle_grid_positions[1])])

    obs_configs.append({Obstacle(states=State(StateVector(obstacle_grid_positions[:, 0])),
                                 shape=shape_2,
                                 position_mapping=(0, 1))})
    for obs_pos in obstacle_grid_positions[:, 1:].T:
        obs_configs[1].update({Obstacle.from_obstacle(next(iter(obs_configs[1])),
                                                      states=State(StateVector(obs_pos)))})

    states = [GroundTruthState(StateVector([[25], [50]])),
              GroundTruthState(StateVector([[0], [50]])),
              GroundTruthState(StateVector([[-25], [50]])),
              GroundTruthState(StateVector([[-25], [99]])),
              GroundTruthState(StateVector([[0], [99]])),
              GroundTruthState(StateVector([[25], [99]]))]

    # states not visible with limited FOV sensor
    not_vis_set_1 = [StateVector([[25], [50]]),
                     StateVector([[-25], [50]]),
                     StateVector([[-25], [99]]),
                     StateVector([[25], [99]])]
    bool_state_vis_1 = np.array([False, True, False, False, False, False])  # For particle state

    # states not visible
    not_vis_set_2 = [StateVector([[0], [99]])]
    bool_state_vis_2 = np.array([True, True, True, True, False, True])  # For particle state

    # states in obstacles
    in_obs_set_2 = [StateVector([[0], [99]])]
    bool_states_in_obs1 = np.full(6, False)
    bool_states_in_obs2 = np.array([False, False, False, False, True, False])

    test_part_state = ParticleState(StateVectors(
            [state.state_vector[:, 0] for state in states]).T)
    vis_sensor_no_obs = sensor(**params)
    for obs_config in obs_configs:

        params['obstacles'] = obs_config
        vis_informed_sensor = sensor(**params)

        # Test measuring obstacles
        obs_measure = vis_informed_sensor.measure({*obs_config})
        assert len(obs_measure) == 0

        # Test particle state functionality
        if (isinstance(vis_informed_sensor, RadarRotatingBearing) or
                isinstance(vis_informed_sensor, RadarRotatingBearingRange)):
            assert np.all(vis_informed_sensor.is_visible(test_part_state)
                          & vis_informed_sensor.is_detectable(test_part_state) == bool_state_vis_1)
        else:
            assert np.all(vis_informed_sensor.is_visible(test_part_state) == bool_state_vis_2)

        if len(obs_config) > 1:
            assert np.all(vis_informed_sensor.in_obstacle(test_part_state) == bool_states_in_obs2)
        else:
            assert np.all(vis_informed_sensor.in_obstacle(test_part_state) == bool_states_in_obs1)
        # Test all states visible when no obstacles in sensor
        assert not np.any(vis_sensor_no_obs.in_obstacle(test_part_state))

        # Test individual state functionality
        for state in states:
            measurement = vis_informed_sensor.measure({state}, noise=False)
            meas_plus_obs = vis_informed_sensor.measure({state, *obs_config}, noise=False)

            if ((isinstance(vis_informed_sensor, RadarRotatingBearing) or
                isinstance(vis_informed_sensor, RadarRotatingBearingRange))
                and np.any(np.all(state.state_vector == not_vis_set_1, axis=1)))\
                    or np.any(np.all(state.state_vector == not_vis_set_2, axis=1)):
                assert len(measurement) == 0
                # Check that obstacles aren't measured
                assert len(meas_plus_obs) == 0
                # Test StateVector input
                assert not (vis_informed_sensor.is_visible(state.state_vector)
                            and vis_informed_sensor.is_detectable(state))
            else:
                assert np.all(list(measurement)[0].state_vector ==
                              vis_informed_sensor.measurement_model.function(state))
                # Check that obstacles aren't measured
                assert np.all(list(measurement)[0].state_vector ==
                              list(meas_plus_obs)[0].state_vector)
                # Test StateVector input
                assert (vis_informed_sensor.is_visible(state.state_vector)
                        and vis_informed_sensor.is_detectable(state))

            if (len(obs_config) > 1) and \
                    np.any(np.all(state.state_vector == in_obs_set_2, axis=1)):
                assert vis_informed_sensor.in_obstacle(state)
                assert vis_informed_sensor.in_obstacle(state.state_vector)
            else:
                assert not vis_informed_sensor.in_obstacle(state)
                assert not vis_informed_sensor.in_obstacle(state.state_vector)

            # Check no obstacles returns correct response
            assert not np.any(vis_sensor_no_obs.in_obstacle(state))
>>>>>>> c503398e
<|MERGE_RESOLUTION|>--- conflicted
+++ resolved
@@ -960,7 +960,6 @@
     assert len(measurements) >= 1
 
 
-<<<<<<< HEAD
 @pytest.fixture
 def sensor():
     return RadarRotatingElevationBearingRange(position_mapping=[0, 1, 2],
@@ -1054,7 +1053,8 @@
             detection = next(iter(detections))
             assert np.allclose(target.state_vector,
                                detection.measurement_model.inverse_function(detection))
-=======
+
+
 @pytest.mark.parametrize("sensor, params",
                          [
                             (RadarBearingRange,
@@ -1199,5 +1199,4 @@
                 assert not vis_informed_sensor.in_obstacle(state.state_vector)
 
             # Check no obstacles returns correct response
-            assert not np.any(vis_sensor_no_obs.in_obstacle(state))
->>>>>>> c503398e
+            assert not np.any(vis_sensor_no_obs.in_obstacle(state))