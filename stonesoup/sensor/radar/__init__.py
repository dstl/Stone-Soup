<<<<<<< HEAD
from .radar import RadarBearingRange, RadarRotatingBearingRange, AESARadar
=======
# -*- coding: utf-8 -*-
from .radar import RadarBearingRange, RadarRotatingBearingRange, RadarElevationBearingRange, \
    AESARadar
>>>>>>> 115a27c7
from .beam_shape import Beam2DGaussian, BeamShape
from .beam_pattern import BeamTransitionModel, BeamSweep, StationaryBeam


__all__ = ['RadarBearingRange', 'RadarRotatingBearingRange', 'RadarElevationBearingRange',
           'AESARadar', 'Beam2DGaussian', 'BeamShape', 'BeamTransitionModel', 'BeamSweep',
           'StationaryBeam']<|MERGE_RESOLUTION|>--- conflicted
+++ resolved
@@ -1,10 +1,5 @@
-<<<<<<< HEAD
-from .radar import RadarBearingRange, RadarRotatingBearingRange, AESARadar
-=======
-# -*- coding: utf-8 -*-
 from .radar import RadarBearingRange, RadarRotatingBearingRange, RadarElevationBearingRange, \
     AESARadar
->>>>>>> 115a27c7
 from .beam_shape import Beam2DGaussian, BeamShape
 from .beam_pattern import BeamTransitionModel, BeamSweep, StationaryBeam
 
