import numpy as np
from datetime import datetime, timedelta
from ordered_set import OrderedSet
from collections import defaultdict
import copy

<<<<<<< HEAD

from ...types.array import StateVector
from ...types.state import GaussianState
=======
import pytest

from ...types.array import StateVector, StateVectors
from ...types.state import GaussianState, ParticleState
>>>>>>> 7070a32a
from ...types.track import Track

from ...sensor.action.dwell_action import ChangeDwellAction
from ...sensor.radar import RadarRotatingBearingRange
from ...sensormanager import RandomSensorManager, BruteForceSensorManager, GreedySensorManager
<<<<<<< HEAD

from ...sensormanager.reward import UncertaintyRewardFunction
=======
from ...sensormanager.reward import UncertaintyRewardFunction, ExpectedKLDivergence, \
    MultiUpdateExpectedKLDivergence
>>>>>>> 7070a32a
from ...sensormanager.optimise import OptimizeBruteSensorManager, \
    OptimizeBasinHoppingSensorManager
from ...predictor.kalman import KalmanPredictor
from ...predictor.particle import ParticlePredictor
from ...updater.kalman import ExtendedKalmanUpdater
from ...updater.particle import ParticleUpdater
from ...models.transition.linear import CombinedLinearGaussianTransitionModel, \
    ConstantVelocity
from ...hypothesiser.distance import DistanceHypothesiser
from ...measures import Mahalanobis
from ...dataassociator.neighbour import GNNWith2DAssignment


def test_random_choose_actions():
    time_start = datetime.now()

    dwell_centres = []
    for i in range(3):
        sensors = {RadarRotatingBearingRange(
            position_mapping=(0, 2),
            noise_covar=np.array([[np.radians(0.5) ** 2, 0],
                                  [0, 0.75 ** 2]]),
            ndim_state=4,
            rpm=60,
            fov_angle=np.radians(30),
            dwell_centre=StateVector([0.0]),
            max_range=100,
        )}

        for sensor in sensors:
            sensor.timestamp = time_start
        sensor_manager = RandomSensorManager(sensors)

        chosen_action_configs = sensor_manager.choose_actions({},
                                                              time_start + timedelta(seconds=1))

        assert type(chosen_action_configs) == list

        for chosen_config in chosen_action_configs:
            for sensor, actions in chosen_config.items():
                sensor.add_actions(actions)
                sensor.act(time_start + timedelta(seconds=1))
                dwell_centres.append(sensor.dwell_centre)

                assert isinstance(sensor, RadarRotatingBearingRange)
                assert isinstance(actions[0], ChangeDwellAction)


@pytest.mark.slow
@pytest.mark.parametrize(
    "predictor_obj, updater_obj, reward_function_obj, track1_state1, track1_state2, "
    "track2_state1, track2_state2, error_flag",
    [
        (
            KalmanPredictor,  # predictor_obj
            ExtendedKalmanUpdater,  # updater_obj
            UncertaintyRewardFunction,  # reward_function_obj
            GaussianState([[1], [1], [1], [1]],
                          np.diag([1.5, 0.25, 1.5, 0.25] + np.random.normal(0, 5e-4, 4))),
            GaussianState([[2], [1.5], [2], [1.5]],
                          np.diag([3, 0.5, 3, 0.5] + np.random.normal(0, 5e-4, 4))),
            GaussianState([[-1], [1], [-1], [1]],
                          np.diag([3, 0.5, 3, 0.5] + np.random.normal(0, 5e-4, 4))),
            GaussianState([[2], [1.5], [2], [1.5]],
                          np.diag([1.5, 0.25, 1.5, 0.25] + np.random.normal(0, 5e-4, 4)),
                          ),
            False  # error_flag
        ), (
            ParticlePredictor,  # predictor_obj
            ParticleUpdater,  # updater_obj
            ExpectedKLDivergence,  # reward_function_obj
            ParticleState(state_vector=StateVectors(np.random.multivariate_normal(
                mean=np.array([1, 1, 1, 1]),
                cov=np.diag([1.5, 0.25, 1.5, 0.25]),
                size=100).T),
                          weight=np.array([1/100]*100)),
            ParticleState(state_vector=StateVectors(np.random.multivariate_normal(
                mean=np.array([2, 1.5, 2, 1.5]),
                cov=np.diag([3, 0.5, 3, 0.5]),
                size=100).T),
                          weight=np.array([1/100]*100)),
            ParticleState(state_vector=StateVectors(np.random.multivariate_normal(
                mean=np.array([-1, 1, -1, 1]),
                cov=np.diag([3, 0.5, 3, 0.5]),
                size=100).T),
                          weight=np.array([1/100]*100)),
            ParticleState(state_vector=StateVectors(np.random.multivariate_normal(
                mean=np.array([2, 1.5, 2, 1.5]),
                cov=np.diag([1.5, 0.25, 1.5, 0.25]),
                size=100).T),
                          weight=np.array([1/100]*100)),
            False  # error_flag
        ), (
            ParticlePredictor,  # predictor_obj
            ParticleUpdater,  # updater_obj
            MultiUpdateExpectedKLDivergence,  # reward_function_obj
            ParticleState(state_vector=StateVectors(np.random.multivariate_normal(
                mean=np.array([1, 1, 1, 1]),
                cov=np.diag([1.5, 0.25, 1.5, 0.25]),
                size=100).T),
                          weight=np.array([1/100]*100)),
            ParticleState(state_vector=StateVectors(np.random.multivariate_normal(
                mean=np.array([2, 1.5, 2, 1.5]),
                cov=np.diag([3, 0.5, 3, 0.5]),
                size=100).T),
                          weight=np.array([1/100]*100)),
            ParticleState(state_vector=StateVectors(np.random.multivariate_normal(
                mean=np.array([-1, 1, -1, 1]),
                cov=np.diag([3, 0.5, 3, 0.5]),
                size=100).T),
                          weight=np.array([1/100]*100)),
            ParticleState(state_vector=StateVectors(np.random.multivariate_normal(
                mean=np.array([2, 1.5, 2, 1.5]),
                cov=np.diag([1.5, 0.25, 1.5, 0.25]),
                size=100).T),
                          weight=np.array([1/100]*100)),
            False
        ), (
            KalmanPredictor,  # predictor_obj
            ExtendedKalmanUpdater,  # updater_obj
            ExpectedKLDivergence,  # reward_function_obj
            GaussianState([[1], [1], [1], [1]],
                          np.diag([1.5, 0.25, 1.5, 0.25] + np.random.normal(0, 5e-4, 4))),
            GaussianState([[2], [1.5], [2], [1.5]],
                          np.diag([3, 0.5, 3, 0.5] + np.random.normal(0, 5e-4, 4))),
            GaussianState([[-1], [1], [-1], [1]],
                          np.diag([3, 0.5, 3, 0.5] + np.random.normal(0, 5e-4, 4))),
            GaussianState([[2], [1.5], [2], [1.5]],
                          np.diag([1.5, 0.25, 1.5, 0.25] + np.random.normal(0, 5e-4, 4))),
            True
        ), (
            KalmanPredictor,  # predictor_obj
            ExtendedKalmanUpdater,  # updater_obj
            MultiUpdateExpectedKLDivergence,  # reward_function_obj
            GaussianState([[1], [1], [1], [1]],
                          np.diag([1.5, 0.25, 1.5, 0.25] + np.random.normal(0, 5e-4, 4))),
            GaussianState([[2], [1.5], [2], [1.5]],
                          np.diag([3, 0.5, 3, 0.5] + np.random.normal(0, 5e-4, 4))),
            GaussianState([[-1], [1], [-1], [1]],
                          np.diag([3, 0.5, 3, 0.5] + np.random.normal(0, 5e-4, 4))),
            GaussianState([[2], [1.5], [2], [1.5]],
                          np.diag([1.5, 0.25, 1.5, 0.25] + np.random.normal(0, 5e-4, 4))),
            True
        )
    ],
    ids=['UncertaintySMTest', 'KLDivergenceSMTest', 'MultiUpdateKLDivergenceSMTest',
         'KLDivergenceRaisesTest', 'MultiUpdateKLDivergenceRaisesTest']
)
def test_sensor_managers(predictor_obj, updater_obj, reward_function_obj, track1_state1,
                         track1_state2, track2_state1, track2_state2, error_flag):
    time_start = datetime.now()

    track1_state1.timestamp = time_start
    track2_state1.timestamp = time_start
    track1_state2.timestamp = time_start + timedelta(seconds=1)
    track2_state2.timestamp = time_start + timedelta(seconds=1)

    tracks = [Track(states=[
<<<<<<< HEAD
        GaussianState([[1], [1], [1], [1]],
                      np.diag([1.5, 0.25, 1.5, 0.25] + np.random.normal(0, 5e-4, 4)),
                      timestamp=time_start),
        GaussianState([[2], [1.5], [2], [1.5]],
                      np.diag([3, 0.5, 3, 0.5] + np.random.normal(0, 5e-4, 4)),
                      timestamp=time_start + timedelta(seconds=1))]),
              Track(states=[
                    GaussianState([[-1], [1], [-1], [1]],
                                  np.diag([3, 0.5, 3, 0.5] + np.random.normal(0, 5e-4, 4)),
                                  timestamp=time_start),
                    GaussianState([[2], [1.5], [2], [1.5]],
                                  np.diag([1.5, 0.25, 1.5, 0.25] + np.random.normal(0, 5e-4, 4)),
                                  timestamp=time_start + timedelta(seconds=1))])]
=======
        track1_state1,
        track1_state2]),
        Track(states=[
            track2_state1,
            track2_state2
        ])]
>>>>>>> 7070a32a

    transition_model = CombinedLinearGaussianTransitionModel([ConstantVelocity(0.005),
                                                              ConstantVelocity(0.005)])
    predictor = predictor_obj(transition_model)
    updater = updater_obj(measurement_model=None)

    if error_flag:
        # Check that raises function as expected
        with pytest.raises(NotImplementedError) as e:
            reward_function = reward_function_obj(predictor, updater, method_sum=False)
        assert 'Only ParticlePredictor types are currently compatible with this reward function'\
               in str(e.value)
        with pytest.raises(NotImplementedError) as e:
            reward_function = reward_function_obj(None, updater, method_sum=False)
        assert 'Only ParticleUpdater types are currently compatible with this reward function'\
               in str(e.value)
        if reward_function_obj == MultiUpdateExpectedKLDivergence:
            with pytest.raises(ValueError) as e:
                reward_function = reward_function_obj(method_sum=False, updates_per_track=1)
            assert f'updates_per_track = {1}. This reward function only accepts >= 2' in \
                   str(e.value)
        return

    reward_function = reward_function_obj(predictor, updater, method_sum=False)
    if isinstance(reward_function, MultiUpdateExpectedKLDivergence):
        reward_function = reward_function_obj(predictor, updater, method_sum=False,
                                              updates_per_track=3)

    timesteps = []
    for t in range(3):
        timesteps.append(time_start + timedelta(seconds=t + 2))

    sensor_rpm = 5

    sensorsA = {RadarRotatingBearingRange(
        position_mapping=(0, 2),
        noise_covar=np.array([[np.radians(0.5) ** 2, 0],
                              [0, 0.75 ** 2]]),
        position=np.array([[0], [0]]),
        ndim_state=4,
        rpm=sensor_rpm,
        fov_angle=np.radians(30),
        dwell_centre=StateVector([0.0]),
        max_range=np.inf,
    )}

    sensorsB = {RadarRotatingBearingRange(
        position_mapping=(0, 2),
        noise_covar=np.array([[np.radians(0.5) ** 2, 0],
                              [0, 0.75 ** 2]]),
        position=np.array([[0], [0]]),
        ndim_state=4,
        rpm=sensor_rpm,
        fov_angle=np.radians(30),
        dwell_centre=StateVector([0.0]),
        max_range=np.inf,
    )}

    sensorsC = {RadarRotatingBearingRange(
        position_mapping=(0, 2),
        noise_covar=np.array([[np.radians(0.5) ** 2, 0],
                              [0, 0.75 ** 2]]),
        position=np.array([[0], [0]]),
        ndim_state=4,
        rpm=sensor_rpm,
        fov_angle=np.radians(30),
        dwell_centre=StateVector([0.0]),
        max_range=np.inf,
    )}

    sensorsD = {RadarRotatingBearingRange(
        position_mapping=(0, 2),
        noise_covar=np.array([[np.radians(0.5) ** 2, 0],
                              [0, 0.75 ** 2]]),
        position=np.array([[0], [0]]),
        ndim_state=4,
        rpm=sensor_rpm,
        fov_angle=np.radians(30),
        dwell_centre=StateVector([0.0]),
        max_range=np.inf,
    )}

    for sensor_set in [sensorsA, sensorsB, sensorsC, sensorsD]:
        for sensor in sensor_set:
            sensor.timestamp = time_start

    sensor_managerA = BruteForceSensorManager(sensorsA, reward_function)
    sensor_managerB = OptimizeBruteSensorManager(sensorsB, reward_function)
    sensor_managerC = OptimizeBasinHoppingSensorManager(sensorsC,
                                                        reward_function)
    sensor_managerD = OptimizeBruteSensorManager(sensorsD, reward_function,
                                                 generate_full_output=True,
                                                 finish=True)

    sensor_managers = [sensor_managerA,
                       sensor_managerB,
                       sensor_managerC,
                       sensor_managerD]

    all_dwell_centres = []
    for sensor_manager in sensor_managers:
        dwell_centres_over_time = []
        for time in timesteps:
            chosen_action_configs = sensor_manager.choose_actions(tracks, time)

            for chosen_config in chosen_action_configs:
                for sensor, actions in chosen_config.items():
                    sensor.add_actions(actions)
                    sensor.act(time)
                    dwell_centres_over_time.append(sensor.dwell_centre)

                    assert isinstance(sensor, RadarRotatingBearingRange)
                    assert isinstance(actions[0], ChangeDwellAction)

        all_dwell_centres.append(dwell_centres_over_time)

    for sm in range(3):
        # check that the sensors are not exceeding the maximum speed
        difference_between_t1t2 = \
            np.abs(np.min([all_dwell_centres[sm][0] - all_dwell_centres[sm][1],
                           all_dwell_centres[sm][1] - all_dwell_centres[sm][0]]))
        difference_between_t2t3 = \
            np.abs(np.min([all_dwell_centres[sm][1] - all_dwell_centres[sm][2],
                           all_dwell_centres[sm][2] - all_dwell_centres[sm][1]]))
        assert np.round(difference_between_t1t2, decimals=4) <= \
               np.round(np.radians(sensor_rpm*36/6), decimals=4)
        assert np.round(difference_between_t2t3, decimals=4) <= \
               np.round(np.radians(sensor_rpm*36/6), decimals=4)

    assert isinstance(sensor_managerD.get_full_output(), tuple)


def test_greedy_manager(params):
    predictor = params['predictor']
    updater = params['updater']
    sensor_set = params['sensor_set']
    timesteps = params['timesteps']
    tracks = params['tracks']
    truths = params['truths']

    reward_function = UncertaintyRewardFunction(predictor, updater)
    greedysensormanager = GreedySensorManager(sensor_set, reward_function=reward_function)

    hypothesiser = DistanceHypothesiser(predictor, updater, measure=Mahalanobis(),
                                        missed_distance=5)
    data_associator = GNNWith2DAssignment(hypothesiser)

    sensor_history = defaultdict(dict)
    dwell_centres = dict()

    for timestep in timesteps[1:]:
        chosen_actions = greedysensormanager.choose_actions(tracks, timestep)
        measurements = set()
        for chosen_action in chosen_actions:
            for sensor, actions in chosen_action.items():
                sensor.add_actions(actions)
        for sensor in sensor_set:
            sensor.act(timestep)
            sensor_history[timestep][sensor] = copy.copy(sensor)
            dwell_centres[timestep] = sensor.dwell_centre[0][0]
            measurements |= sensor.measure(OrderedSet(truth[timestep] for truth in truths),
                                           noise=False)
        hypotheses = data_associator.associate(tracks,
                                               measurements,
                                               timestep)
        for track in tracks:
            hypothesis = hypotheses[track]
            if hypothesis.measurement:
                post = updater.update(hypothesis)
                track.append(post)
            else:
                track.append(hypothesis.prediction)

    # Double check choose_actions method types are as expected
    assert type(chosen_actions) == list

    for chosen_actions in chosen_actions:
        for sensor, actions in chosen_action.items():
            assert isinstance(sensor, RadarRotatingBearingRange)
            assert isinstance(actions[0], ChangeDwellAction)

    # Check sensor following track as expected
    assert dwell_centres[timesteps[5]] - np.radians(135) < 1e-3
    assert dwell_centres[timesteps[15]] - np.radians(45) < 1e-3
    assert dwell_centres[timesteps[25]] - np.radians(-45) < 1e-3
    assert dwell_centres[timesteps[35]] - np.radians(-135) < 1e-3<|MERGE_RESOLUTION|>--- conflicted
+++ resolved
@@ -4,28 +4,20 @@
 from collections import defaultdict
 import copy
 
-<<<<<<< HEAD
-
-from ...types.array import StateVector
-from ...types.state import GaussianState
-=======
 import pytest
 
 from ...types.array import StateVector, StateVectors
 from ...types.state import GaussianState, ParticleState
->>>>>>> 7070a32a
 from ...types.track import Track
 
+from ...sensor.radar import RadarRotatingBearingRange
 from ...sensor.action.dwell_action import ChangeDwellAction
 from ...sensor.radar import RadarRotatingBearingRange
 from ...sensormanager import RandomSensorManager, BruteForceSensorManager, GreedySensorManager
-<<<<<<< HEAD
-
-from ...sensormanager.reward import UncertaintyRewardFunction
-=======
 from ...sensormanager.reward import UncertaintyRewardFunction, ExpectedKLDivergence, \
     MultiUpdateExpectedKLDivergence
->>>>>>> 7070a32a
+
+from ...sensormanager.reward import UncertaintyRewardFunction
 from ...sensormanager.optimise import OptimizeBruteSensorManager, \
     OptimizeBasinHoppingSensorManager
 from ...predictor.kalman import KalmanPredictor
@@ -184,28 +176,12 @@
     track2_state2.timestamp = time_start + timedelta(seconds=1)
 
     tracks = [Track(states=[
-<<<<<<< HEAD
-        GaussianState([[1], [1], [1], [1]],
-                      np.diag([1.5, 0.25, 1.5, 0.25] + np.random.normal(0, 5e-4, 4)),
-                      timestamp=time_start),
-        GaussianState([[2], [1.5], [2], [1.5]],
-                      np.diag([3, 0.5, 3, 0.5] + np.random.normal(0, 5e-4, 4)),
-                      timestamp=time_start + timedelta(seconds=1))]),
-              Track(states=[
-                    GaussianState([[-1], [1], [-1], [1]],
-                                  np.diag([3, 0.5, 3, 0.5] + np.random.normal(0, 5e-4, 4)),
-                                  timestamp=time_start),
-                    GaussianState([[2], [1.5], [2], [1.5]],
-                                  np.diag([1.5, 0.25, 1.5, 0.25] + np.random.normal(0, 5e-4, 4)),
-                                  timestamp=time_start + timedelta(seconds=1))])]
-=======
         track1_state1,
         track1_state2]),
         Track(states=[
             track2_state1,
             track2_state2
         ])]
->>>>>>> 7070a32a
 
     transition_model = CombinedLinearGaussianTransitionModel([ConstantVelocity(0.005),
                                                               ConstantVelocity(0.005)])
