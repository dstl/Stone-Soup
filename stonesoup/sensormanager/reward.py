from abc import ABC
import copy
import datetime
from typing import Mapping, Sequence, Set

import numpy as np

from ..measures import KLDivergence
from ..platform import Platform
from ..sensor.actionable import Actionable
from ..types.detection import TrueDetection
from ..base import Base, Property
from ..predictor.particle import ParticlePredictor
from ..predictor.kalman import KalmanPredictor
from ..updater.kalman import ExtendedKalmanUpdater
from ..types.track import Track
from ..types.hypothesis import SingleHypothesis
from ..sensor.sensor import Sensor
from ..sensor.action import Action
from ..types.prediction import Prediction
from ..updater.particle import ParticleUpdater
from ..resampler.particle import SystematicResampler
from ..types.state import State


class RewardFunction(Base, ABC):
    """
    The reward function base class.

    A reward function is a callable used by a sensor manager to determine the best choice of
    action(s) for a sensor or group of sensors to take. For a given configuration of sensors
    and actions the reward function calculates a metric to evaluate how useful that choice
    of actions would be with a particular objective or objectives in mind.
    The sensor manager algorithm compares this metric for different possible configurations
    and chooses the appropriate sensing configuration to use at that time step.
    """

    def __call__(self, config: Mapping[Sensor, Sequence[Action]], tracks: Set[Track],
                 metric_time: datetime.datetime, *args, **kwargs):
        """
        A method which returns a reward metric based on information about the state of the
        system, sensors and possible actions they can take. This requires a mapping of
        sensors to action(s) to be evaluated by reward function, a set of tracks at given
        time and the time at which the actions would be carried out until.

        Returns
        -------
        : float
            Calculated metric
        """

        raise NotImplementedError


class UncertaintyRewardFunction(RewardFunction):
    """A reward function which calculates the potential reduction in the uncertainty of track estimates
    if a particular action is taken by a sensor or group of sensors.

    Given a configuration of sensors and actions, a metric is calculated for the potential
    reduction in the uncertainty of the tracks that would occur if the sensing configuration
    were used to make an observation. A larger value indicates a greater reduction in
    uncertainty.
    """

    predictor: KalmanPredictor = Property(doc="Predictor used to predict the track to a new state")
    updater: ExtendedKalmanUpdater = Property(doc="Updater used to update "
                                                  "the track to the new state.")
    method_sum: bool = Property(default=True, doc="Determines method of calculating reward."
                                                  "Default calculates sum across all targets."
                                                  "Otherwise calculates mean of all targets.")

    def __call__(self, config: Mapping[Sensor, Sequence[Action]], tracks: Set[Track],
                 metric_time: datetime.datetime, *args, **kwargs):
        """
        For a given configuration of sensors and actions this reward function calculates the
        potential uncertainty reduction of each track by
        computing the difference between the covariance matrix norms of the prediction
        and the posterior assuming a predicted measurement corresponding to that prediction.

        This requires a mapping of sensors to action(s)
        to be evaluated by reward function, a set of tracks at given time and the time at which
        the actions would be carried out until.

        The metric returned is the total potential reduction in uncertainty across all tracks.

        Returns
        -------
        : float
            Metric of uncertainty for given configuration

        """

        # Reward value
        config_metric = 0

        predicted_sensors = set()
        memo = {}
        # For each sensor in the configuration
        for sensor, actions in config.items():
            predicted_sensor = copy.deepcopy(sensor, memo)
            predicted_sensor.add_actions(actions)
            predicted_sensor.act(metric_time)
            if isinstance(sensor, Sensor):
<<<<<<< HEAD
                predicted_sensors.append(predicted_sensor)  # checks if it's a sensor
=======
                predicted_sensors.add(predicted_sensor)  # checks if its a sensor
            elif isinstance(sensor, Platform):
                predicted_sensors.update(predicted_sensor.sensors)
>>>>>>> 7070a32a

        # Create dictionary of predictions for the tracks in the configuration
        predicted_tracks = set()
        for track in tracks:
            predicted_track = copy.copy(track)
            predicted_track.append(self.predictor.predict(predicted_track, timestamp=metric_time))
            predicted_tracks.add(predicted_track)

        for sensor in predicted_sensors:

            # Assumes one detection per track
            detections = {detection.groundtruth_path: detection
                          for detection in sensor.measure(predicted_tracks, noise=False)
                          if isinstance(detection, TrueDetection)}

            for predicted_track, detection in detections.items():
                # Generate hypothesis based on prediction/previous update and detection
                hypothesis = SingleHypothesis(predicted_track.state, detection)

                # Do the update based on this hypothesis and store covariance matrix
                update = self.updater.update(hypothesis)

                previous_cov_norm = np.linalg.norm(predicted_track.covar)
                update_cov_norm = np.linalg.norm(update.covar)

                # Replace prediction with update
                predicted_track.append(update)

                # Calculate metric for the track observation and add to the metric
                # for the configuration
                metric = previous_cov_norm - update_cov_norm
                config_metric += metric

            if self.method_sum is False and len(detections) != 0:

                config_metric /= len(detections)

        # Return value of configuration metric
        return config_metric


class ExpectedKLDivergence(RewardFunction):
    """A reward function that implements the Kullback-Leibler divergence
    for quantifying relative information gain between actions taken by
    a sensor or group of sensors.

    From a configuration of sensors and actions, an expected measurement is
    generated based on the predicted distribution and an action being taken.
    An update is generated based on this measurement. The Kullback-Leibler
    divergence is then calculated between the predicted and updated target
    distribution that resulted from the measurement. A larger divergence
    between these distributions equates to more information gained from
    the action and resulting measurement from that action.
    """

    predictor: ParticlePredictor = Property(default=None,
                                            doc="Predictor used to predict the track to a "
                                                "new state. This reward function is only "
                                                "compatible with :class:`~.ParticlePredictor` "
                                                "types.")
    updater: ParticleUpdater = Property(default=None,
                                        doc="Updater used to update the track to the new state. "
                                            "This reward function is only compatible with "
                                            ":class:`~.ParticleUpdater` types.")
    method_sum: bool = Property(default=True, doc="Determines method of calculating reward."
                                                  "Default calculates sum across all targets."
                                                  "Otherwise calculates mean of all targets.")

    def __init__(self, *args, **kwargs):
        super().__init__(*args, **kwargs)
        self.KLD = KLDivergence()
        if self.predictor is not None and not isinstance(self.predictor, ParticlePredictor):
            raise NotImplementedError('Only ParticlePredictor types are currently compatible '
                                      'with this reward function')
        if self.updater is not None and not isinstance(self.updater, ParticleUpdater):
            raise NotImplementedError('Only ParticleUpdater types are currently compatible '
                                      'with this reward function')

    def __call__(self, config: Mapping[Sensor, Sequence[Action]], tracks: Set[Track],
                 metric_time: datetime.datetime, *args, **kwargs):
        """
        For a given configuration of sensors and actions this reward function
        calculates the expected Kullback-Leibler divergence of each track. It is
        calculated between the prediction and the posterior assuming an expected update
        based on a predicted measurement.

        This requires a mapping of sensors to action(s) to be evaluated by the
        reward function, a set of tracks at given time and the time at which
        the actions would be carried out until.

        The metric returned is the total expected Kullback-Leibler
        divergence across all tracks.

        Returns
        -------
        : float
            Kullback-Leibler divergence for given configuration

        """

        # Reward value
        kld = 0.

        memo = {}
        predicted_sensors = set()
        # For each actionable in the configuration
        for actionable, actions in config.items():
            # Don't currently have an Actionable base for platforms hence either Platform or Sensor
            if isinstance(actionable, Platform) or isinstance(actionable, Actionable):
                predicted_actionable = copy.deepcopy(actionable, memo)
                predicted_actionable.add_actions(actions)
                predicted_actionable.act(metric_time)
                if isinstance(actionable, Sensor):
                    predicted_sensors.add(predicted_actionable)  # checks if its a sensor
                elif isinstance(actionable, Platform):
                    predicted_sensors.update(predicted_actionable.sensors)

        # Create dictionary of predictions for the tracks in the configuration
        predicted_tracks = set()
        for track in tracks:
            predicted_track = Track()
            if self.predictor:
                predicted_track = copy.copy(track)
                predicted_track.append(self.predictor.predict(track[-1],
                                                              timestamp=metric_time))
            else:
                predicted_track.append(Prediction.from_state(track[-1],
                                                             timestamp=metric_time))

            predicted_tracks.add(predicted_track)

        for sensor in predicted_sensors:
            # Assumes one detection per track

            detections = self._generate_detections(predicted_tracks, sensor)

            for predicted_track, detection_set in detections.items():

                for n, detection in enumerate(detection_set):

                    # if detection:
                    # Generate hypothesis based on prediction/previous update and detection
                    hypothesis = SingleHypothesis(predicted_track, detection)

                    # Do the update based on this hypothesis and store covariance matrix
                    update = self.updater.update(hypothesis)

                    # else:
                    #     update = copy.copy(predicted_track[-1])

                    kld += self.KLD(predicted_track[-1], update)

            if self.method_sum is False and len(detections) != 0:

                kld /= len(detections)

        # Return value of configuration metric
        return kld

    def _generate_detections(self, predicted_tracks, sensor):

        detections = {}
        for predicted_track in predicted_tracks:
            track_detections = set()
            track_detections.update(sensor.measure({State(predicted_track.mean)}, noise=True))

            detections.update({predicted_track: track_detections})

        return detections


class MultiUpdateExpectedKLDivergence(ExpectedKLDivergence):
    """A reward function that implements the Kullback-Leibler divergence
    for quantifying relative information gain between actions taken by
    a sensor or group of sensors.

    From a configuration of sensors and actions, multiple expected measurements per
    track are generated based on the predicted distribution and an action being taken.
    The measurements are generated by resampling the particle state down to a
    subsample with length specified by the user. Updates are generated for each of
    these measurements and the Kullback-Leibler divergence calculated for each
    of them.
    """

    updates_per_track: int = Property(default=2,
                                      doc="Number of measurements to generate from each "
                                          "track prediction. This should be > 1.")

    def __init__(self, *args, **kwargs):
        super().__init__(*args, **kwargs)
        self.KLD = KLDivergence()
        if self.predictor is not None and not isinstance(self.predictor, ParticlePredictor):
            raise NotImplementedError('Only ParticlePredictor types are currently compatible '
                                      'with this reward function')
        if self.updater is not None and not isinstance(self.updater, ParticleUpdater):
            raise NotImplementedError('Only ParticleUpdater types are currently compatible '
                                      'with this reward function')
        if self.updates_per_track < 2:
            raise ValueError(f'updates_per_track = {self.updates_per_track}. This reward '
                             f'function only accepts >= 2')

    def _generate_detections(self, predicted_tracks, sensor):

        detections = {}

        resampler = SystematicResampler()

        for predicted_track in predicted_tracks:

            measurement_sources = resampler.resample(predicted_track[-1],
                                                     nparts=self.updates_per_track)

            track_detections = set()
            for state in measurement_sources.state_vector:
                track_detections.update(sensor.measure({State(state)}, noise=True))

            detections.update({predicted_track: track_detections})

        return detections<|MERGE_RESOLUTION|>--- conflicted
+++ resolved
@@ -101,13 +101,9 @@
             predicted_sensor.add_actions(actions)
             predicted_sensor.act(metric_time)
             if isinstance(sensor, Sensor):
-<<<<<<< HEAD
-                predicted_sensors.append(predicted_sensor)  # checks if it's a sensor
-=======
                 predicted_sensors.add(predicted_sensor)  # checks if its a sensor
             elif isinstance(sensor, Platform):
                 predicted_sensors.update(predicted_sensor.sensors)
->>>>>>> 7070a32a
 
         # Create dictionary of predictions for the tracks in the configuration
         predicted_tracks = set()
