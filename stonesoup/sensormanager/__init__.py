--- conflicted
+++ resolved
@@ -1,8 +1,3 @@
-<<<<<<< HEAD
-from .base import SensorManager, RandomSensorManager, BruteForceSensorManager
-
-__all__ = ['SensorManager', 'RandomSensorManager', 'BruteForceSensorManager']
-=======
 from .base import SensorManager, RandomSensorManager, BruteForceSensorManager, \
     GreedySensorManager
 from .optimise import _OptimizeSensorManager, OptimizeBruteSensorManager, \
@@ -10,5 +5,4 @@
 
 __all__ = ['SensorManager', 'RandomSensorManager', 'BruteForceSensorManager',
            'GreedySensorManager', '_OptimizeSensorManager', 'OptimizeBruteSensorManager',
-           'OptimizeBasinHoppingSensorManager']
->>>>>>> 0669873e
+           'OptimizeBasinHoppingSensorManager']