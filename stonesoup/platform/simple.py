--- conflicted
+++ resolved
@@ -1,10 +1,6 @@
 # -*- coding: utf-8 -*-
-<<<<<<< HEAD
 from abc import ABC
 from typing import List, Optional
-=======
-from typing import List
->>>>>>> 184c23f3
 
 import numpy as np
 from math import cos, sin
@@ -39,8 +35,7 @@
 
     """
 
-<<<<<<< HEAD
-    sensors = Property([BaseSensor], doc="A list of N mounted sensors", default=[])
+    sensors = Property(List[BaseSensor], doc="A list of N mounted sensors", default=[])
     mounting_offsets = Property(List[StateVector], default=None,
                                 doc="A list of StateVectors containing the sensor translation "
                                     "offsets from the platform's reference point. Defaults to "
@@ -51,18 +46,6 @@
                                     "offsets from the platform's primary axis (defined as the "
                                     "direction of motion). Defaults to a zero vector with the "
                                     "same length as the Platform's :attr:`position_mapping`")
-=======
-    sensors = Property(List[Sensor], doc="A list of N mounted sensors")
-    mounting_offsets = Property(
-        [np.array], doc="A list of sensor offsets (For now expressed\
-                            as a Nxn array of nD Cartesian coordinates)")
-    mounting_mappings = Property(
-        [np.array], doc="Mappings between the platform state vector and the\
-                            individuals sensors mounting offset (For now\
-                            expressed as a nxN array of nD Cartesian\
-                            coordinates or a 1xN array where a single\
-                            mapping will be applied to all sensors)")
->>>>>>> 184c23f3
 
     # TODO: Determine where a platform coordinate frame should be maintained
 
