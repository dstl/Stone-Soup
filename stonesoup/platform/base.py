<<<<<<< HEAD
from typing import MutableSequence

from stonesoup.base import Property, Base
from stonesoup.movable import Movable, FixedMovable, MovingMovable, MultiTransitionMovable
from stonesoup.sensor.sensor import Sensor
=======
import uuid
from collections.abc import MutableSequence

from ..base import Property, Base
from ..movable import Movable, FixedMovable, MovingMovable, MultiTransitionMovable
from ..sensor.sensor import Sensor
from ..types.groundtruth import GroundTruthPath
>>>>>>> 956f1d1b


class Platform(Base):
    """A platform that can carry a number of different sensors.

    The location of platform mounted sensors will be maintained relative to
    the sensor position. Platforms move within a 2 or 3 dimensional
    rectangular cartesian space.

    A simple platform is considered to always be aligned with its principle
    velocity. It does not take into account issues such as bank angle or body
    deformation (e.g. flex).

    Movement is controlled by the Platform's :attr:`Platform.movement_controller`, and access to
    attributes of the Platform is proxied to the movement controller, to allow the Platform to
    report its own position, orientation etc.

    If a ``movement_controller`` argument is not supplied to the constructor, the Platform will
    try to construct one using unused arguments passed to the Platform's constructor.

    .. note:: This class is abstract and not intended to be instantiated. To get the behaviour
        of this class use a subclass which gives movement
        behaviours. Currently, these are :class:`~.FixedPlatform` and
        :class:`~.MovingPlatform`
    """

    movement_controller: Movable = Property(
        default=None,
        doc=":class:`~.Movable` object to control the Platform's movement. Default is None, but "
            "it can be constructed transparently by passing Movable's constructor parameters to "
            "the Platform constructor.")
    sensors: MutableSequence[Sensor] = Property(
        default=None, readonly=True,
        doc="A list of N mounted sensors. Defaults to an empty list.")

    _default_movable_class = None  # Will be overridden by subclasses

    def __getattribute__(self, name):
        # This method is called if we try to access an attribute of self. First we try to get the
        # attribute directly, but if that fails, we want to try getting the same attribute from
        # self.movement_controller instead. If that, in turn,  fails we want to return the error
        # message that would have originally been raised, rather than an error message that the
        # Movable has no such attribute.
        #
        # An alternative mechanism using __getattr__ seems simpler (as it skips the first few lines
        # of code) but __getattr__ has no mechanism to capture the originally raised error.
        try:
            # This tries first to get the attribute from self.
            return Base.__getattribute__(self, name)
        except AttributeError as original_error:
            if name.startswith("_"):
                # Don't proxy special/private attributes to `movement_controller`, just raise the
                # original error
                raise original_error
            else:
                # For non _ attributes, try to get the attribute from self.movement_controller
                # instead of self.
                try:
                    controller = Base.__getattribute__(self, 'movement_controller')
                    return getattr(controller, name)
                except AttributeError:
                    # If we get the error about 'Movable' not having the attribute, then we want to
                    # raise the original error instead
                    raise original_error

    def __init__(self, *args, **kwargs):
        platform_arg_names = self._properties.keys()
        platform_args = {key: value for key, value in kwargs.items() if key in platform_arg_names}
        other_args = {key: value for key, value in kwargs.items() if key not in platform_arg_names}
        super().__init__(**platform_args)
        if self.movement_controller is None:
            self.movement_controller = self._default_movable_class(*args, **other_args)
        if self.sensors is None:
            self._property_sensors = []
        for sensor in self.sensors:
            sensor.movement_controller = self.movement_controller

    @staticmethod
    def _tuple_or_none(value):
        return None if value is None else tuple(value)

    @sensors.getter
    def sensors(self):
        return self._tuple_or_none(self._property_sensors)

    def add_sensor(self, sensor: Sensor) -> None:
        """ Add a sensor to the platform.

        Parameters
        ----------
        sensor : :class:`~.BaseSensor`
            The sensor object to add.
        """
        self._property_sensors.append(sensor)
        sensor.movement_controller = self.movement_controller

    def remove_sensor(self, sensor: Sensor) -> None:
        """ Remove a sensor from the platform.

        Parameters
        ----------
        sensor : :class:`~.BaseSensor`
            The sensor object to remove.
        """
        self.pop_sensor(self._property_sensors.index(sensor))

    def pop_sensor(self, index: int = -1):
        """
        Remove and return a sensor from the platform by index. If no index is specified, remove
        and return the last sensor in :attr:`self.sensors`.

        Parameters
        ----------
        index : int
            The index of the sensor to remove. Defaults to the last item in the list.
        """
        return self._property_sensors.pop(index)

    # The position, orientation and velocity getters are not required, as __getattribute__ will do
    # the job, but the setters are required, and this seems the cleanest way to implement them
    @property
    def position(self):
        return self.movement_controller.position

    @position.setter
    def position(self, value):
        self.movement_controller.position = value

    @property
    def velocity(self):
        return self.movement_controller.velocity

    @velocity.setter
    def velocity(self, value):
        self.movement_controller.velocity = value

    @property
    def orientation(self):
        return self.movement_controller.orientation

    @orientation.setter
    def orientation(self, value):
        self.movement_controller.orientation = value

    def __getitem__(self, item):
        return self.movement_controller.__getitem__(item)


class FixedPlatform(Platform):
    _default_movable_class = FixedMovable


class MovingPlatform(Platform):
    _default_movable_class = MovingMovable


class MultiTransitionMovingPlatform(Platform):
    _default_movable_class = MultiTransitionMovable<|MERGE_RESOLUTION|>--- conflicted
+++ resolved
@@ -1,10 +1,3 @@
-<<<<<<< HEAD
-from typing import MutableSequence
-
-from stonesoup.base import Property, Base
-from stonesoup.movable import Movable, FixedMovable, MovingMovable, MultiTransitionMovable
-from stonesoup.sensor.sensor import Sensor
-=======
 import uuid
 from collections.abc import MutableSequence
 
@@ -12,7 +5,6 @@
 from ..movable import Movable, FixedMovable, MovingMovable, MultiTransitionMovable
 from ..sensor.sensor import Sensor
 from ..types.groundtruth import GroundTruthPath
->>>>>>> 956f1d1b
 
 
 class Platform(Base):
