# -*- coding: utf-8 -*-

from ..base import Base, Property
from ..types.state import State
from ..models.transition import TransitionModel


class Platform(Base):
    """Platform base class

    A platform represents a random object defined as a :class:`~.State`
    that moves according to a given :class:`~.TransitionModel`.
    """

    state = Property(State, doc="The platform state at any given point")
    transition_model = Property(
        TransitionModel, doc="Transition model")

    def move(self, timestamp=None, **kwargs):
        """Propagate the platform position using the :attr:`transition_model`.

        Parameters
        ----------
        timestamp: :class:`datetime.datetime`, optional
            A timestamp signifying when the end of the maneuver \
            (the default is `None`)

        Notes
        -----
        This methods updates the value of :attr:`position`.

        Any provided `kwargs` are forwarded to the :attr:`transition_model`.

        If :attr:`transition_model` or `timestamp` is `None`, the method has
        no effect, but will return successfully.

        """
        # Compute time_interval
        try:
            time_interval = timestamp - self.state.timestamp
        except TypeError:
            # TypeError: (timestamp or prior.timestamp) is None
            time_interval = None

        # Return without moving static platforms
        if self.transition_model is None:
            self.state.timestamp = timestamp
            return self

        self.state = State(
            state_vector=self.transition_model.function(
<<<<<<< HEAD
                state=self.state,
=======
                state_vector=self.state.state_vector,
                noise=True,
>>>>>>> cf8879fc
                timestamp=timestamp,
                time_interval=time_interval,
                **kwargs),
            timestamp=timestamp)<|MERGE_RESOLUTION|>--- conflicted
+++ resolved
@@ -49,12 +49,8 @@
 
         self.state = State(
             state_vector=self.transition_model.function(
-<<<<<<< HEAD
                 state=self.state,
-=======
-                state_vector=self.state.state_vector,
                 noise=True,
->>>>>>> cf8879fc
                 timestamp=timestamp,
                 time_interval=time_interval,
                 **kwargs),
