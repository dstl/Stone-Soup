import uuid
<<<<<<< HEAD
from collections.abc import MutableSequence
from datetime import datetime


from ..base import Property, Base
from ..functions.interpolate import interpolate_state_mutable_sequence
from ..movable import Movable, FixedMovable, MovingMovable, MultiTransitionMovable
from ..sensor.sensor import Sensor
from ..types.groundtruth import GroundTruthPath
=======
from typing import MutableSequence, Any
import numpy as np
from functools import lru_cache

from stonesoup.base import Property, Base
from stonesoup.functions import build_rotation_matrix
from stonesoup.movable import Movable, FixedMovable, MovingMovable, MultiTransitionMovable
from stonesoup.sensor.sensor import Sensor
from stonesoup.types.groundtruth import GroundTruthPath
from stonesoup.platform.shape import Shape
>>>>>>> c503398e


class Platform(Base):
    """A platform that can carry a number of different sensors.

    The location of platform mounted sensors will be maintained relative to
    the sensor position. Platforms move within a 2 or 3 dimensional
    rectangular cartesian space.

    A simple platform is considered to always be aligned with its principle
    velocity. It does not take into account issues such as bank angle or body
    deformation (e.g. flex).

    Movement is controlled by the Platform's :attr:`Platform.movement_controller`, and access to
    attributes of the Platform is proxied to the movement controller, to allow the Platform to
    report its own position, orientation etc.

    If a ``movement_controller`` argument is not supplied to the constructor, the Platform will
    try to construct one using unused arguments passed to the Platform's constructor.

    It is also possible to specify the :class:`~.Shape` of a platform, in the event of it
    representing a vehicle with known geometry, by providing the optional property.

    .. note:: This class is abstract and not intended to be instantiated. To get the behaviour
        of this class use a subclass which gives movement
        behaviours. Currently, these are :class:`~.FixedPlatform` and
        :class:`~.MovingPlatform`
    """

    movement_controller: Movable = Property(
        default=None,
        doc=":class:`~.Movable` object to control the Platform's movement. Default is None, but "
            "it can be constructed transparently by passing Movable's constructor parameters to "
            "the Platform constructor.")
    sensors: MutableSequence[Sensor] = Property(
        default_factory=list, readonly=True,
        doc="A list of N mounted sensors. Defaults to an empty list.")
    id: str = Property(
        default_factory=lambda: str(uuid.uuid4()),
        doc="The unique platform ID. Default `None` where random UUID is generated.")

    shape: Shape = Property(
        default=None,
        doc="Optional :class:`~.Shape` object defining the :class:`~.Platform` shape.")

    _default_movable_class = None  # Will be overridden by subclasses

    def __getattribute__(self, name):
        # This method is called if we try to access an attribute of self. First we try to get the
        # attribute directly, but if that fails, we want to try getting the same attribute from
        # self.movement_controller instead. If that, in turn,  fails we want to return the error
        # message that would have originally been raised, rather than an error message that the
        # Movable has no such attribute.
        #
        # An alternative mechanism using __getattr__ seems simpler (as it skips the first few lines
        # of code) but __getattr__ has no mechanism to capture the originally raised error.
        try:
            # This tries first to get the attribute from self.
            return Base.__getattribute__(self, name)
        except AttributeError as original_error:
            if name.startswith("_"):
                # Don't proxy special/private attributes to `movement_controller`, just raise the
                # original error
                raise original_error
            else:
                # For non _ attributes, try to get the attribute from self.movement_controller
                # instead of self.
                try:
                    controller = Base.__getattribute__(self, 'movement_controller')
                    return getattr(controller, name)
                except AttributeError:
                    # If we get the error about 'Movable' not having the attribute, then we want to
                    # raise the original error instead
                    raise original_error

    def __init__(self, *args, **kwargs):
        platform_arg_names = self._properties.keys()
        platform_args = {key: value for key, value in kwargs.items() if key in platform_arg_names}
        other_args = {key: value for key, value in kwargs.items() if key not in platform_arg_names}
        super().__init__(**platform_args)
        if self.movement_controller is None:
            self.movement_controller = self._default_movable_class(*args, **other_args)
        for sensor in self.sensors:
            sensor.movement_controller = self.movement_controller

        if self.shape:
            # Initialise vertices
            self._vertices = self._calculate_verts()

            # Initialise relative_edges
            self._relative_edges = self._calculate_relative_edges()

    @staticmethod
    def _tuple_or_none(value):
        return None if value is None else tuple(value)

    @sensors.getter
    def sensors(self):
        return self._tuple_or_none(self._property_sensors)

    def add_sensor(self, sensor: Sensor) -> None:
        """ Add a sensor to the platform.

        Parameters
        ----------
        sensor : :class:`~.BaseSensor`
            The sensor object to add.
        """
        self._property_sensors.append(sensor)
        sensor.movement_controller = self.movement_controller

    def remove_sensor(self, sensor: Sensor) -> None:
        """ Remove a sensor from the platform.

        Parameters
        ----------
        sensor : :class:`~.BaseSensor`
            The sensor object to remove.
        """
        self.pop_sensor(self._property_sensors.index(sensor))

    def pop_sensor(self, index: int = -1):
        """
        Remove and return a sensor from the platform by index. If no index is specified, remove
        and return the last sensor in :attr:`self.sensors`.

        Parameters
        ----------
        index : int
            The index of the sensor to remove. Defaults to the last item in the list.
        """
        return self._property_sensors.pop(index)

    # The position, orientation and velocity getters are not required, as __getattribute__ will do
    # the job, but the setters are required, and this seems the cleanest way to implement them
    @property
    def position(self):
        return self.movement_controller.position

    @position.setter
    def position(self, value):
        self.movement_controller.position = value

    @property
    def velocity(self):
        return self.movement_controller.velocity

    @velocity.setter
    def velocity(self, value):
        self.movement_controller.velocity = value

    @property
    def orientation(self):
        return self.movement_controller.orientation

    @orientation.setter
    def orientation(self, value):
        self.movement_controller.orientation = value

    def __getitem__(self, item):
        return self.movement_controller.__getitem__(item)

    @property
    def ground_truth_path(self) -> GroundTruthPath:
        """ Produce a :class:`.GroundTruthPath` with the same `id` and `states` as the platform.

        The `states` property for the platform and `ground_truth_path` are dynamically linked:
        ``self.ground_truth_path.states is self.states``

        So after `platform.move()` the `ground_truth_path` will contain the new state. However,
        replacing the `id`, `states` or `movement_controller` variables in either the platform or
        ground truth path will not be reflected in the other object.
        ``platform_gtp = self.ground_truth_path``
        ``platform_gtp.states = []``
        ``self.states is not platform_gtp.states``

        `Platform.ground_truth_path` produces a new :class:`.GroundTruthPath` on every instance.
        It is not an object that is updated
        ``self.ground_truth_path.states is not self.ground_truth_path.states``
        """
        return GroundTruthPath(id=self.id, states=self.movement_controller.states)

    @property
    def vertices(self):
        """Vertices are calculated by applying :attr:`position` and
        :attr:`orientation` to :attr:`shape`. If :attr:`position`
        or :attr:`orientation` changes, then vertices will reflect
        these changes. If :attr:`shape` specifies vertices that connect
        to more than two other vertices, then the vertex with more
        connections will be duplicated. This enables correct handling
        of complex non-convex shapes."""
        self._update_verts_and_relative_edges()
        return self._vertices

    @property
    def relative_edges(self):
        """Calculates the difference between connected vertices
        Cartesian coordinates. This is used by :meth:`~.VisibilityInformed2DSensor.is_visible`
        of :class:`~.VisibilityInformed2DSensor` when calculating the
        visibility of a state due to obstacles obstructing the line of
        sight to the target."""
        self._update_verts_and_relative_edges()
        return self._relative_edges

    @lru_cache(maxsize=None)
    def _orientation_cache(self):
        # Cache for orientation allows for vertices and relative edges to be
        # be calculated when necessary. Maxsize set to unlimited as it
        # is cleared before assigning a new value
        return self.orientation

    @lru_cache(maxsize=None)
    def _position_cache(self):
        # Cache for position allows for vertices and relative edges to be
        # calculated only when necessary. Maxsize set to unlimited as it
        # is cleared before assigning a new value
        return self.position

    def _update_verts_and_relative_edges(self):
        # Checks to see if cached position and orientation matches the
        # current property. If they match nothing is calculated. If they
        # don't vertices and relative edges are recalculated.
        if np.any(self._orientation_cache() != self.orientation) or \
                np.any(self._position_cache() != self.position):

            self._orientation_cache.cache_clear()
            self._position_cache.cache_clear()
            self._vertices[:] = self._calculate_verts()
            self._relative_edges[:] = self._calculate_relative_edges()

    def _calculate_verts(self) -> np.ndarray:
        # Calculates the vertices based on the defined `shape` property,
        # `position` and `orientation`.
        rot_mat = build_rotation_matrix(self.orientation)
        rotated_shape = \
            rot_mat[np.ix_(self.shape.shape_mapping, self.shape.shape_mapping)] @ \
            self.shape.shape_data[self.shape.shape_mapping, :]
        verts = rotated_shape + self.position
        return verts[:, self.shape.simplices]

    def _calculate_relative_edges(self):
        # Calculates the relative edge length in Cartesian space. Required
        # for visibility estimator
        return np.array(
            [self.vertices[0, :] -
             self.vertices[0, np.roll(np.linspace(0,
                                                  len(self.shape.simplices)-1,
                                                  len(self.shape.simplices)), 1).astype(int)],
             self.vertices[1, :] -
             self.vertices[1, np.roll(np.linspace(0,
                                                  len(self.shape.simplices)-1,
                                                  len(self.shape.simplices)), 1).astype(int)],
             ])


class FixedPlatform(Platform):
    _default_movable_class = FixedMovable


class MovingPlatform(Platform):
    _default_movable_class = MovingMovable


class MultiTransitionMovingPlatform(Platform):
    _default_movable_class = MultiTransitionMovable


<<<<<<< HEAD
class PathBasedPlatform(MovingPlatform):
    path: GroundTruthPath = Property(doc="Ground truth path used for the platform. "
                                     "This is for use in cases when platform paths are imported "
                                     "from external data, e.g., from a CSV file")

    def __init__(self, *args, **kwargs):
        if "states" not in kwargs.keys() or kwargs["states"] is None:
            kwargs["states"] = [kwargs["path"][0]]
        if "transition_model" not in kwargs.keys():
            kwargs["transition_model"] = None
        super().__init__(*args, **kwargs)

    def move(self, timestamp: datetime):
        self.states.append(interpolate_state_mutable_sequence(self.path, [timestamp]))
=======
class Obstacle(Platform):
    """A platform class representing obstacles in the environment that may
    block the line of sight to targets, preventing detection and measurement.
    This platform requires the user to define the :attr:`shape` property."""

    _default_movable_class = FixedMovable

    def __init__(self, *args, **kwargs):
        super().__init__(*args, **kwargs)

        if not self.shape:
            raise ValueError("The 'Obstacle' platform type requires "
                             "that property 'shape' is defined. Currently "
                             "'{}'.".format(self.shape))

    @classmethod
    def from_obstacle(
            cls,
            obstacle: 'Obstacle',
            **kwargs: Any) -> 'Obstacle':

        """Return a new obstacle instance by providing new properties to an existing obstacle.
        It is possible to overwrite any property of the original obstacle by
        defining the required keyword arguments. Any arguments that are undefined
        remain from the `obstacle` attribute. The utility of this method is to
        easily create new obstacles from a single base obstacle, where each will
        share the shape data of the original, but this is not the limit of its
        functionality.

        Parameters
        ----------
        obstacle: Obstacle
            :class:`~.Obstacle` to use existing properties from.
        \\*\\*kwargs: Mapping
            New property names and associated values for use in newly created obstacle, replacing
            those extracted from the input ``obstacle``.
        """

        ignore = ['movement_controller', 'id']

        new_kwargs = {
            name: getattr(obstacle, name)
            for name in obstacle._properties.keys()
            if name not in kwargs and name not in ignore}

        new_kwargs.update(kwargs)

        if 'position_mapping' not in kwargs.keys():
            new_kwargs.update({'position_mapping': getattr(obstacle, 'position_mapping')})

        return cls(**new_kwargs)
>>>>>>> c503398e
<|MERGE_RESOLUTION|>--- conflicted
+++ resolved
@@ -1,26 +1,17 @@
 import uuid
-<<<<<<< HEAD
 from collections.abc import MutableSequence
 from datetime import datetime
-
-
+from functools import lru_cache
+
+import numpy as np
+
+from .shape import Shape
 from ..base import Property, Base
+from ..functions import build_rotation_matrix
 from ..functions.interpolate import interpolate_state_mutable_sequence
 from ..movable import Movable, FixedMovable, MovingMovable, MultiTransitionMovable
 from ..sensor.sensor import Sensor
 from ..types.groundtruth import GroundTruthPath
-=======
-from typing import MutableSequence, Any
-import numpy as np
-from functools import lru_cache
-
-from stonesoup.base import Property, Base
-from stonesoup.functions import build_rotation_matrix
-from stonesoup.movable import Movable, FixedMovable, MovingMovable, MultiTransitionMovable
-from stonesoup.sensor.sensor import Sensor
-from stonesoup.types.groundtruth import GroundTruthPath
-from stonesoup.platform.shape import Shape
->>>>>>> c503398e
 
 
 class Platform(Base):
@@ -288,7 +279,6 @@
     _default_movable_class = MultiTransitionMovable
 
 
-<<<<<<< HEAD
 class PathBasedPlatform(MovingPlatform):
     path: GroundTruthPath = Property(doc="Ground truth path used for the platform. "
                                      "This is for use in cases when platform paths are imported "
@@ -303,7 +293,8 @@
 
     def move(self, timestamp: datetime):
         self.states.append(interpolate_state_mutable_sequence(self.path, [timestamp]))
-=======
+
+
 class Obstacle(Platform):
     """A platform class representing obstacles in the environment that may
     block the line of sight to targets, preventing detection and measurement.
@@ -323,7 +314,7 @@
     def from_obstacle(
             cls,
             obstacle: 'Obstacle',
-            **kwargs: Any) -> 'Obstacle':
+            **kwargs) -> 'Obstacle':
 
         """Return a new obstacle instance by providing new properties to an existing obstacle.
         It is possible to overwrite any property of the original obstacle by
@@ -354,5 +345,4 @@
         if 'position_mapping' not in kwargs.keys():
             new_kwargs.update({'position_mapping': getattr(obstacle, 'position_mapping')})
 
-        return cls(**new_kwargs)
->>>>>>> c503398e
+        return cls(**new_kwargs)