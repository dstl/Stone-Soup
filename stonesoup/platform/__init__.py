<<<<<<< HEAD
from .base import Platform, MovingPlatform, FixedPlatform, MultiTransitionMovingPlatform, \
    PathBasedPlatform

__all__ = ['Platform', 'MovingPlatform', 'FixedPlatform', 'MultiTransitionMovingPlatform',
           'PathBasedPlatform']
=======
from .base import Platform, MovingPlatform, FixedPlatform, MultiTransitionMovingPlatform, Obstacle


__all__ = ['Platform', 'MovingPlatform', 'FixedPlatform', 'MultiTransitionMovingPlatform',
           'Obstacle']
>>>>>>> c503398e
<|MERGE_RESOLUTION|>--- conflicted
+++ resolved
@@ -1,13 +1,5 @@
-<<<<<<< HEAD
 from .base import Platform, MovingPlatform, FixedPlatform, MultiTransitionMovingPlatform, \
-    PathBasedPlatform
+    PathBasedPlatform, Obstacle
 
 __all__ = ['Platform', 'MovingPlatform', 'FixedPlatform', 'MultiTransitionMovingPlatform',
-           'PathBasedPlatform']
-=======
-from .base import Platform, MovingPlatform, FixedPlatform, MultiTransitionMovingPlatform, Obstacle
-
-
-__all__ = ['Platform', 'MovingPlatform', 'FixedPlatform', 'MultiTransitionMovingPlatform',
-           'Obstacle']
->>>>>>> c503398e
+           'PathBasedPlatform', 'Obstacle']