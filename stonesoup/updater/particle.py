import copy
<<<<<<< HEAD
=======
from functools import lru_cache
from typing import Callable, Collection
>>>>>>> c503398e
import warnings
from collections.abc import Callable
from functools import lru_cache

import numpy as np
from scipy.linalg import inv
from scipy.special import logsumexp

from stonesoup.sensor.sensor import Sensor

from .base import Updater
from .kalman import KalmanUpdater, ExtendedKalmanUpdater
from ..base import Property
from ..functions import cholesky_eps, sde_euler_maruyama_integration
from ..predictor.particle import MultiModelPredictor, RaoBlackwellisedMultiModelPredictor
from ..resampler import Resampler
from ..regulariser import Regulariser
from ..types.numeric import Probability
from ..types.prediction import (
    Prediction, ParticleMeasurementPrediction, GaussianStatePrediction, MeasurementPrediction)
from ..types.update import ParticleStateUpdate, Update


class ParticleUpdater(Updater):
    """Particle Updater

    Perform an update by multiplying particle weights by PDF of measurement
    model (either :attr:`~.Detection.measurement_model` or
    :attr:`measurement_model`), and normalising the weights. If provided, a
    :attr:`resampler` will be used to take a new sample of particles (this is
    called every time, and it's up to the resampler to decide if resampling is
    required).
    """

    resampler: Resampler = Property(default=None, doc='Resampler to prevent particle degeneracy')
    regulariser: Regulariser = Property(
        default=None,
        doc='Regulariser to prevent particle impoverishment. The regulariser '
            'is normally used after resampling. If a :class:`~.Resampler` is defined, '
            'then regularisation will only take place if the particles have been '
            'resampled. If the :class:`~.Resampler` is not defined but a '
            ':class:`~.Regulariser` is, then regularisation will be conducted under the '
            'assumption that the user intends for this to occur.')
    constraint_func: Callable = Property(
        default=None,
        doc="Callable, user defined function for applying "
            "constraints to the states. This is done by setting the weights "
            "of particles to 0 for particles that are not correctly constrained. "
            "This function provides indices of the unconstrained particles and "
            "should accept a :class:`~.ParticleState` object and return an array-like "
            "object of logical indices. "
    )

    def __init__(self, *args, **kwargs):
        super().__init__(*args, **kwargs)

        if self.resampler is None and self.regulariser is not None:
            warnings.warn('`regulariser` has been defined but a `resampler` has not. This'
                          ' is not normal procedure.')

    def update(self, hypothesis, **kwargs):
        """Particle Filter update step

        Parameters
        ----------
        hypothesis : :class:`~.Hypothesis`
            Hypothesis with predicted state and associated detection used for
            updating.

        Returns
        -------
        : :class:`~.ParticleState`
            The state posterior
        """

        predicted_state = Update.from_state(
            state=hypothesis.prediction,
            hypothesis=hypothesis,
            timestamp=hypothesis.prediction.timestamp)

        if hypothesis.measurement.measurement_model is None:
            measurement_model = self.measurement_model
        else:
            measurement_model = hypothesis.measurement.measurement_model

        # p(y_k|x_k)
        loglikelihood = measurement_model.logpdf(hypothesis.measurement, predicted_state,
                                                 **kwargs)

        # w_k = w_k-1 * p(y_k|x_k)
        new_weight = predicted_state.log_weight + loglikelihood

        # Apply constraints if defined
        if self.constraint_func is not None:
            part_indx = self.constraint_func(predicted_state)
            new_weight[part_indx] = -1*np.inf

        # Normalise the weights
        new_weight -= logsumexp(new_weight)
        predicted_state.log_weight = new_weight

        # Resample
        resample_flag = True
        if self.resampler is not None:
            resampled_state = self.resampler.resample(predicted_state)
            if resampled_state == predicted_state:
                resample_flag = False
            predicted_state = resampled_state

        if self.regulariser is not None and resample_flag:
            predicted_state = self.regulariser.regularise(predicted_state.parent,
                                                          predicted_state)

        return predicted_state

    @lru_cache()
    def predict_measurement(self, predicted_state, measurement_model=None, measurement_noise=True,
                            **kwargs):

        if measurement_model is None:
            measurement_model = self.measurement_model

        new_state_vector = measurement_model.function(
            predicted_state, noise=measurement_noise, **kwargs)

        return MeasurementPrediction.from_state(
            predicted_state, state_vector=new_state_vector, timestamp=predicted_state.timestamp)


class GromovFlowParticleUpdater(Updater):
    """Gromov Flow Particle Updater

    This is implementation of Gromov method for stochastic particle flow
    filters [#]_. The Euler Maruyama method is used for integration, over 20
    steps using an exponentially increase step size.

    Parameters
    ----------

    References
    ----------
    .. [#] Daum, Fred & Huang, Jim & Noushin, Arjang. "Generalized Gromov
           method for stochastic particle flow filters." 2017
    """

    def update(self, hypothesis, **kwargs):

        if hypothesis.measurement.measurement_model is None:
            measurement_model = self.measurement_model
        else:
            measurement_model = hypothesis.measurement.measurement_model

        num_steps = 20
        b = 2
        s0 = (b-1) / (b**num_steps - 1)
        steps = [s0*b**n for n in range(num_steps)]

        time_steps = np.zeros((len(steps) + 1, ))
        time_steps[1:] = np.cumsum(steps)

        P = hypothesis.prediction.covar
        R = measurement_model.covar()
        inv_R = inv(R)

        # Start by making our own copy of the particle before we move them...
        particles = [copy.copy(particle) for particle in hypothesis.prediction.particles]

        def function(state, lambda_):
            try:
                H = measurement_model.matrix()
            except AttributeError:
                H = measurement_model.jacobian(state)

            # Eq. (12) Ref [1]
            a = P - lambda_*P@H.T@inv(R + lambda_*H@P@H.T)@H@P
            b = a @ H.T @ inv_R

            measurement_particle_state_vector = measurement_model.function(state, **kwargs)
            f = -b @ (measurement_particle_state_vector - hypothesis.measurement.state_vector)

            Q = b @ H @ a
            B = cholesky_eps((Q+Q.T)/2)

            return f, B

        for particle in particles:
            particle.state_vector = sde_euler_maruyama_integration(function, time_steps, particle)

        return ParticleStateUpdate(
            None,
            hypothesis,
            particle_list=particles,
            timestamp=hypothesis.measurement.timestamp)

    predict_measurement = ParticleUpdater.predict_measurement


class GromovFlowKalmanParticleUpdater(GromovFlowParticleUpdater):
    """Gromov Flow Parallel Kalman Particle Updater

    This is a wrapper around the :class:`~.GromovFlowParticleUpdater` which
    can use a :class:`~.ExtendedKalmanUpdater` or
    :class:`~.UnscentedKalmanUpdater` in parallel in order to maintain a state
    covariance, as proposed in [#]_. In this implementation, the mean of the
    :class:`~.ParticleState` is used the EKF/UKF update.

    This should be used in conjunction with the
    :class:`~.ParticleFlowKalmanPredictor`.

    Parameters
    ----------

    References
    ----------
    .. [#] Ding, Tao & Coates, Mark J., "Implementation of the Daum-Huang
       Exact-Flow Particle Filter" 2012
    """
    kalman_updater: KalmanUpdater = Property(
        default=None,
        doc="Kalman updater to use. Default `None` where a new instance of"
            ":class:`~.ExtendedKalmanUpdater` will be created utilising the"
            "same measurement model.")

    def __init__(self, *args, **kwargs):
        super().__init__(*args, **kwargs)

        if self.kalman_updater is None:
            self.kalman_updater = ExtendedKalmanUpdater(self.measurement_model)

    def update(self, hypothesis, **kwargs):
        particle_update = super().update(hypothesis, **kwargs)

        particle_pred = hypothesis.prediction

        kalman_hypothesis = copy.copy(hypothesis)
        # Convert to GaussianState
        kalman_hypothesis.prediction = GaussianStatePrediction(
            particle_pred.mean, particle_pred.covar, particle_pred.timestamp)
        # Needed for cross covar
        kalman_hypothesis.measurement_prediction = None
        kalman_update = self.kalman_updater.update(kalman_hypothesis, **kwargs)

        return ParticleStateUpdate(
            particle_update.state_vector,
            hypothesis,
            weight=particle_update.weight,
            fixed_covar=kalman_update.covar,
            timestamp=particle_update.timestamp)

    def predict_measurement(self, predicted_state, *args, **kwargs):
        particle_prediction = super().predict_measurement(predicted_state, *args, **kwargs)

        kalman_prediction = self.kalman_updater.predict_measurement(
            Prediction.from_state(
                predicted_state, predicted_state.state_vector, predicted_state.covar,
                target_type=GaussianStatePrediction),
            *args, **kwargs)

        return ParticleMeasurementPrediction(
            state_vector=particle_prediction.state_vector,
            weight=predicted_state.weight,
            fixed_covar=kalman_prediction.covar,
            timestamp=particle_prediction.timestamp)


class MultiModelParticleUpdater(ParticleUpdater):
    """Particle Updater for the Multi Model system"""

    predictor: MultiModelPredictor = Property(
        doc="Predictor which hold holds transition matrix")

    def update(self, hypothesis, **kwargs):
        """Particle Filter update step

        Parameters
        ----------
        hypothesis : :class:`~.Hypothesis`
            Hypothesis with predicted state and associated detection used for
            updating.

        Returns
        -------
        : :class:`~.MultiModelParticleStateUpdate`
            The state posterior
        """
        if hypothesis.measurement.measurement_model is None:
            measurement_model = self.measurement_model
        else:
            measurement_model = hypothesis.measurement.measurement_model

        update = Update.from_state(
            hypothesis.prediction,
            hypothesis=hypothesis,
            timestamp=hypothesis.measurement.timestamp,
        )

        transition_matrix = np.asanyarray(self.predictor.transition_matrix)

        update.log_weight = update.log_weight \
            + measurement_model.logpdf(hypothesis.measurement, update, **kwargs) \
            + np.log(transition_matrix[update.parent.dynamic_model, update.dynamic_model])

        # Apply constraints if defined
        if self.constraint_func is not None:
            part_indx = self.constraint_func(update)
            update.log_weight[part_indx] = -1*np.inf

        # Normalise the weights
        update.log_weight -= logsumexp(update.log_weight)

        # Resample
        resample_flag = True
        if self.resampler is not None:
            resampled_state = self.resampler.resample(update)
            if resampled_state == update:
                resample_flag = False
            update = resampled_state

        if self.regulariser is not None and resample_flag:
            update = self.regulariser.regularise(update.parent, update)

        return update


class RaoBlackwellisedParticleUpdater(MultiModelParticleUpdater):
    """Particle Updater for the Raoblackwellised scheme"""

    predictor: RaoBlackwellisedMultiModelPredictor = Property(
        doc="Predictor which hold holds transition matrix, models and mappings")

    def update(self, hypothesis, **kwargs):
        """Particle Filter update step

        Parameters
        ----------
        hypothesis : :class:`~.Hypothesis`
            Hypothesis with predicted state and associated detection used for
            updating.

        Returns
        -------
        : :class:`~.RaoBlackwellisedParticleStateUpdate`
            The state posterior
        """

        if hypothesis.measurement.measurement_model is None:
            measurement_model = self.measurement_model
        else:
            measurement_model = hypothesis.measurement.measurement_model

        update = Update.from_state(
            hypothesis.prediction,
            hypothesis=hypothesis,
            timestamp=hypothesis.measurement.timestamp,
        )

        update.model_probabilities = self.calculate_model_probabilities(
            hypothesis.prediction, self.predictor)

        update.log_weight = update.log_weight + measurement_model.logpdf(hypothesis.measurement,
                                                                         update,
                                                                         **kwargs)

        # Apply constraints if defined
        if self.constraint_func is not None:
            part_indx = self.constraint_func(update)
            update.log_weight[part_indx] = -1*np.inf

        # Normalise the weights
        update.log_weight -= logsumexp(update.log_weight)

        # Resample
        resample_flag = True
        if self.resampler is not None:
            resampled_state = self.resampler.resample(update)
            if resampled_state == update:
                resample_flag = False
            update = resampled_state

        if self.regulariser is not None and resample_flag:
            update = self.regulariser.regularise(update.parent, update)

        return update

    @staticmethod
    def calculate_model_probabilities(prediction, predictor):
        """Calculates the new model probabilities based
            on the ones calculated in the previous time step"""

        denominator_components = []
        # Loop over the previous models m_k-1
        for model_index, transition_model in enumerate(predictor.transition_models):
            required_space_prior = copy.copy(prediction.parent)
            required_space_prior.state_vector = \
                required_space_prior.state_vector[predictor.model_mappings[model_index], :]
            required_space_pred = copy.copy(prediction)
            required_space_pred.state_vector = \
                required_space_pred.state_vector[predictor.model_mappings[model_index], :]

            prob_position_given_model_and_old_position = transition_model.pdf(
                required_space_pred, required_space_prior,
                time_interval=prediction.timestamp - prediction.parent.timestamp
            )

            # Looks up p(m_k|m_k-1)
            log_prob_of_transition = np.log(
                np.asarray(predictor.transition_matrix)[model_index, :], dtype=np.float64)

            log_product_of_probs = \
                np.asarray(np.log(prob_position_given_model_and_old_position), dtype=np.float64) \
                + log_prob_of_transition[:, np.newaxis] \
                + np.asarray(np.log(prediction.model_probabilities), dtype=np.float64)

            denominator_components.append(logsumexp(log_product_of_probs, axis=0))

        # Calculate the denominator
        new_log_probabilities = np.stack(denominator_components)
        new_log_probabilities -= logsumexp(new_log_probabilities, axis=0)

        return np.exp(new_log_probabilities)


class BernoulliParticleUpdater(ParticleUpdater):
    """Bernoulli Particle Filter Updater class

    An implementation of a particle filter updater utilising the
    Bernoulli filter formulation that estimates the spatial distribution
    of a single target and estimates its existence, as described in [1]_.

    Due to the nature of the Bernoulli particle
    filter prediction process, resampling is required at every
    time step to reduce the number of particles back down to the
    desired size.

    References
    ----------
    .. [1] Ristic, Branko & Vo, Ba-Toung & Vo, Ba-Ngu & Farina, Alfonso, A
       Tutorial on Bernoulli Filters: Theory, Implementation and Applications,
       2013, IEEE Transactions on Signal Processing, 61(13), 3406-3430.
    """

    clutter_rate: int = Property(
        default=1,
        doc="Average number of clutter measurements per time step. Implementation assumes number "
            "of clutter measurements follows a Poisson distribution")

    clutter_distribution: float = Property(
        default=None,
        doc="Distribution used to describe clutter measurements. This is usually assumed uniform "
            "in the measurement space.")
    detection_probability: float = Property(
        default=None,
        doc="Probability of detection assigned to the generated samples of the birth distribution."
            " If None, it will inherit from the input.")
    nsurv_particles: float = Property(
        default=None,
        doc="Number of particles describing the surviving distribution, which will be output from "
            "the update algorithm.")

    def update(self, hypotheses, **kwargs):
        """Bernoulli Particle Filter update step

        Parameters
        ----------
        hypotheses : :class:`~.MultipleHypothesis`
            Hypotheses containing the sequence of single hypotheses
            that contain the prediction and unassociated measurements.
        Returns
        -------
        : :class:`~.BernoulliParticleStateUpdate`
            The state posterior.
        """
        # copy prediction
        prediction = hypotheses.single_hypotheses[0].prediction

        # updated_state = copy.copy(prediction)
        updated_state = Update.from_state(
            state=prediction,
            hypothesis=hypotheses,
            timestamp=prediction.timestamp
        )
        if any(hypotheses):
            detections = [single_hypothesis.measurement
                          for single_hypothesis in hypotheses.single_hypotheses]

            # Evaluate measurement likelihood and approximate integrals
            log_meas_likelihood = []
            delta_part2 = []
            log_detection_probability = self.get_log_detection_probability(prediction)

            for detection in detections:
                measurement_model = detection.measurement_model or self.measurement_model
                log_meas_likelihood.append(measurement_model.logpdf(detection, updated_state))
                delta_part2.append(self._log_space_product(
                    log_detection_probability,
                    log_meas_likelihood[-1]
                    - np.log(self.clutter_rate * self.clutter_distribution)
                    + updated_state.log_weight))

            delta = \
                np.exp(self._log_space_product(log_detection_probability,
                                               updated_state.log_weight)) \
                - np.exp(logsumexp(delta_part2))

            updated_state.existence_probability = \
                (1 - delta) \
                / (1 - updated_state.existence_probability * delta) \
                * updated_state.existence_probability

            updated_state.log_weight = \
                np.logaddexp(log_detection_probability
                             + logsumexp(log_meas_likelihood, axis=0)
                             - np.log(self.clutter_rate * self.clutter_distribution),
                             np.log(1 - np.exp(log_detection_probability))) \
                + updated_state.log_weight

            # Normalise weights
            updated_state.log_weight -= logsumexp(updated_state.log_weight)

        # Apply constraints if defined
        if self.constraint_func is not None:
            part_indx = self.constraint_func(updated_state)
            updated_state.log_weight[part_indx] = -1*np.inf
            if not any(hypotheses):
                updated_state.log_weight = copy.copy(updated_state.log_weight)
            updated_state.log_weight -= logsumexp(updated_state.log_weight)

        # Resampling
        if self.resampler is not None:
            updated_state = self.resampler.resample(updated_state,
                                                    self.nsurv_particles)

        if any(hypotheses):
            # Regularisation
            if self.regulariser is not None:
                updated_state = self.regulariser.regularise(updated_state.parent,
                                                            updated_state)

        return updated_state

    def get_log_detection_probability(self, prediction):

        log_detection_probability = np.full(len(prediction),
                                            np.log(self.detection_probability))

        return log_detection_probability

    @staticmethod
    def _log_space_product(A, B):
        if A.ndim < 2:
            A = np.atleast_2d(A)
        if B.ndim < 2:
            B = np.atleast_2d(B).T
        Astack = np.stack([A] * B.shape[1]).transpose(1, 0, 2)
        Bstack = np.stack([B] * A.shape[0]).transpose(0, 2, 1)
        return np.squeeze(logsumexp(Astack + Bstack, axis=2))


class VisibilityInformedBernoulliParticleUpdater(BernoulliParticleUpdater):
    """Visibility informed Bernoulli Particle Filter Updater class

    An implementation of a particle filter updater utilising the
    Bernoulli filter formulation that estimates the spatial distribution
    of a single target and estimates its existence. This implementation
    modifies the probability of detection of particles depending on whether
    they are calculated to be not visible to the sensor, as described in [#vibpf]_.

    Due to the nature of the Bernoulli particle
    filter prediction process, resampling is required at every
    time step to reduce the number of particles back down to the
    desired size.

    This updater should be used in conjunction with the
    :class:`~.VisibilityInformedBernoulliParticlePredictor` but is also compatible
    with :class:`~.BernoulliParticlePredictor`.

    References
    ----------
    .. [#vibpf] Glover, Timothy J & Liu, Cunjia & Chen, Wen-Hua, Visibility
       informed Bernoulli filter for target tracking in cluttered environments,
       2022, 25th International Conference on Information Fusion (FUSION), 1-8.
    """

    sensors: Collection[Sensor] = Property(
        default=None,
        doc="Collection of sensors providing measurements for update stages. "
        "Used here to evaluate visibility of particles.")
    obstacle_detection_probability: float = Property(
        default=1e-20,
        doc="Probability of detection "
        "to assume when particle state is not visible to the sensor.")

    def get_log_detection_probability(self, prediction):

        n_parts = len(prediction)
        log_detection_probability = np.full(n_parts, np.log(self.detection_probability))
        visible_parts = np.full(n_parts, False)
        for sensor in self.sensors:
            visible_parts = np.logical_or(visible_parts, sensor.is_detectable(prediction))
        log_detection_probability[~visible_parts] = np.log(self.obstacle_detection_probability)

        return log_detection_probability


class SMCPHDUpdater(ParticleUpdater):
    """Sequential Monte Carlo Probability Hypothesis Density (SMC-PHD) Updater class

    An implementation of a particle updater that estimates only the first-order moment (i.e. the
    Probability Hypothesis Density) of the multi-target state density based on [#phd1]_ and
    [#phd2]_.

    .. note::

        - It is assumed that the proposal distribution is the same as the dynamics
        - Target "spawning" is not implemented

    Parameters
    ----------

    References
    ----------
    .. [#phd1] Ba-Ngu Vo, S. Singh and A. Doucet, "Sequential monte carlo implementation of the phd
           filter for multi-target tracking," Sixth International Conference of Information
           Fusion, 2003. Proceedings of the, Cairns, QLD, Australia, 2003, pp. 792-799,
           doi: 10.1109/ICIF.2003.177320.
    .. [#phd2] P. Horridge and S. Maskell,  “Using a probabilistic hypothesis density filter to
           confirm tracks in a multi-target environment,” in 2011 Jahrestagung der Gesellschaft
           fr Informatik, October 2011.
    """
    prob_detect: Probability = Property(
        default=Probability(0.85),
        doc="Target Detection Probability")
    clutter_intensity: float = Property(
        doc="Average number of clutter measurements per time step, per unit volume")
    num_samples: int = Property(
        default=None,
        doc="The number of particles to be output by the updater, after resampling. If the "
            "corresponding predictor has been configured in ``'expansion'`` mode, users should set"
            "this to the number of particles they want to output, otherwise the number of "
            "particles will continuously grow. Default is ``None``, which will output the same "
            "number of particles as the input prediction.")

    def update(self, hypotheses, **kwargs):
        """ SMC-PHD update step

        Parameters
        ----------
        hypotheses : :class:`~.MultipleHypothesis`
            A container of :class:`~SingleHypothesis` objects. All hypotheses are assumed to have
            the same prediction (and hence same timestamp).

        Returns
        -------
        : :class:`~.ParticleStateUpdate`
            The state posterior
        """

        prediction = hypotheses[0].prediction
        num_samples = len(prediction) if self.num_samples is None else self.num_samples

        # Calculate w^{n,i} Eq. (20) of [#phd2]
        log_weights_per_hyp = self.get_log_weights_per_hypothesis(hypotheses)

        # Update weights Eq. (8) of [phd1]
        # w_k^i = \sum_{z \in Z_k}{w^{n,i}}, where i is the index of z in Z_k
        log_post_weights = logsumexp(log_weights_per_hyp, axis=1)

        # Apply constraints if defined
        if self.constraint_func is not None:
            part_indx = self.constraint_func(prediction)
            log_post_weights[part_indx] = -1 * np.inf

        # Create the updated state
        updated_state = Update.from_state(
            state=prediction,
            hypothesis=hypotheses,
            timestamp=prediction.timestamp
        )

        # Resample
        if self.resampler is not None:
            # Normalise weights
            log_num_targets = logsumexp(log_post_weights)  # N_{k|k}
            updated_state.log_weight = log_post_weights - log_num_targets
            # Resample
            updated_state = self.resampler.resample(updated_state, num_samples)
            # De-normalise
            updated_state.log_weight += log_num_targets

        return updated_state

    def get_log_weights_per_hypothesis(self, hypotheses):
        """Calculate the log particle weights per hypothesis

        Parameters
        ----------
        hypotheses : :class:`~.MultipleHypothesis`
            A container of :class:`~SingleHypothesis` objects. All hypotheses are assumed to have
            the same prediction (and hence same timestamp).

        Returns
        -------
        : :class:`~numpy.ndarray`
            The log weights per hypothesis, where the first dimension is the number of particles
            and the second dimension is the number of hypotheses. The first hypothesis (column) is
            always the missed detection hypothesis.
        """
        prediction = hypotheses[0].prediction
        detections = [hypothesis.measurement for hypothesis in hypotheses if hypothesis]
        num_samples = prediction.state_vector.shape[1]

        # Compute g(z|x) matrix as in [#phd1]
        g = self._get_measurement_loglikelihoods(prediction, detections)

        # Calculate w^{n,i} Eq. (20) of [#phd2]
        Ck = np.log(self.prob_detect) + g + prediction.log_weight[:, np.newaxis]
        C = logsumexp(Ck, axis=0)
        k = np.log(self.clutter_intensity)
        C_plus = np.logaddexp(C, k)
        log_weights_per_hyp = np.full((num_samples, len(detections) + 1), -np.inf)
        log_weights_per_hyp[:, 0] = np.log(1 - self.prob_detect) + prediction.log_weight
        if len(detections):
            log_weights_per_hyp[:, 1:] = Ck - C_plus

        return log_weights_per_hyp

    def _get_measurement_loglikelihoods(self, prediction, detections):
        num_samples = prediction.state_vector.shape[1]
        # Compute g(z|x) matrix as in [1]
        g = np.zeros((num_samples, len(detections)))
        for i, detection in enumerate(detections):
            measurement_model = self._check_measurement_model(detection.measurement_model)
            g[:, i] = measurement_model.logpdf(detection, prediction, noise=True)
        return g<|MERGE_RESOLUTION|>--- conflicted
+++ resolved
@@ -1,11 +1,6 @@
 import copy
-<<<<<<< HEAD
-=======
-from functools import lru_cache
-from typing import Callable, Collection
->>>>>>> c503398e
 import warnings
-from collections.abc import Callable
+from collections.abc import Callable, Collection
 from functools import lru_cache
 
 import numpy as np
