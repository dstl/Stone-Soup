--- conflicted
+++ resolved
@@ -413,52 +413,6 @@
                                              cross_covar)
 
 
-<<<<<<< HEAD
-class IteratedKalmanUpdater(KalmanUpdater):
-    r"""This version of the Kalman updater runs an iteration over the linearisation of the
-    sensor function in order to refine the posterior state estimate. Specifically,
-
-    .. math::
-
-        x_{k,i+1} &= x_{k|k-1} + K_i(z - h(x_{k,i}) - H_i (x_{k|k-1} - x_{k,i}))
-
-        P_{k,i+1} &= (I - K_i H_i) P_{k|k-1}
-
-    where,
-
-    .. math::
-
-        H_i &= h^{\prime}(x_{k,i}), \ K_i = P_{k|k-1} H_i^T (H_i P_{k|k-1} H_i^T + R)^{-1}
-
-    and
-
-    .. math::
-
-        x_{k,0} = x_{k|k-1} \ \mathrm{and} \ P_{k,0} = P_{k|k-1}
-
-    """
-
-    tolerance = Property(float, default=1e-8, doc="The stopping criterion. Include as a measure? ")
-    measure = Property(Measure, default=Euclidean, doc="")
-
-    def update(self, hypothesis, force_symmetric_covariance=False, **kwargs):
-
-        predicted_state = hypothesis.prediction
-
-        measurement_model = hypothesis.measurement.measurement_model
-        measurement_model = self._check_measurement_model(measurement_model)
-        meas_mat = measurement_model.matrix()  # jacobian - must know where this is
-        inv_innov_cov = np.linalg.inv(self._innov_cov)
-
-        Ki = predicted_state.covar @ meas_mat.T @ inv_innov_cov
-
-        while self.measure.distance(hypothesis.measurement_prediction, hypothesis.measurement) > self.tolerance:
-            xi = predicted_state.state_vector + \
-                 Ki @ (hypothesis.measurement.state_vector - hypothesis.measurement_prediction.state_vector -
-                       meas_mat @ ())
-
-        return super().update(hypothesis, force_symmetric_covariance=False, **kwargs)
-=======
 class SqrtKalmanUpdater(KalmanUpdater):
     r"""The Square root version of the Kalman Updater.
 
@@ -609,4 +563,49 @@
                  hypothesis.measurement_prediction.cross_covar.T)
 
         return post_cov, kalman_gain
->>>>>>> 3282b6c9
+
+
+class IteratedKalmanUpdater(KalmanUpdater):
+    r"""This version of the Kalman updater runs an iteration over the linearisation of the
+    sensor function in order to refine the posterior state estimate. Specifically,
+
+    .. math::
+
+        x_{k,i+1} &= x_{k|k-1} + K_i(z - h(x_{k,i}) - H_i (x_{k|k-1} - x_{k,i}))
+
+        P_{k,i+1} &= (I - K_i H_i) P_{k|k-1}
+
+    where,
+
+    .. math::
+
+        H_i &= h^{\prime}(x_{k,i}), \ K_i = P_{k|k-1} H_i^T (H_i P_{k|k-1} H_i^T + R)^{-1}
+
+    and
+
+    .. math::
+
+        x_{k,0} = x_{k|k-1} \ \mathrm{and} \ P_{k,0} = P_{k|k-1}
+
+    """
+
+    tolerance = Property(float, default=1e-8, doc="The stopping criterion. Include as a measure? ")
+    measure = Property(Measure, default=Euclidean, doc="")
+
+    def update(self, hypothesis, force_symmetric_covariance=False, **kwargs):
+
+        predicted_state = hypothesis.prediction
+
+        measurement_model = hypothesis.measurement.measurement_model
+        measurement_model = self._check_measurement_model(measurement_model)
+        meas_mat = measurement_model.matrix()  # jacobian - must know where this is
+        inv_innov_cov = np.linalg.inv(self._innov_cov)
+
+        Ki = predicted_state.covar @ meas_mat.T @ inv_innov_cov
+
+        while self.measure.distance(hypothesis.measurement_prediction, hypothesis.measurement) > self.tolerance:
+            xi = predicted_state.state_vector + \
+                 Ki @ (hypothesis.measurement.state_vector - hypothesis.measurement_prediction.state_vector -
+                       meas_mat @ ())
+
+        return super().update(hypothesis, force_symmetric_covariance=False, **kwargs)
