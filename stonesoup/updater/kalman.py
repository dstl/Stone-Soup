--- conflicted
+++ resolved
@@ -3,12 +3,8 @@
 import numpy as np
 
 from .base import Updater
-<<<<<<< HEAD
-from ..types import GaussianState, GaussianMeasurementPrediction, GaussianStateUpdate
-=======
 from ..types import (GaussianMeasurementPrediction,
                      GaussianStateUpdate)
->>>>>>> 854073b7
 
 
 class KalmanUpdater(Updater):
@@ -79,17 +75,12 @@
                 measurement_prediction.covar,
                 measurement_prediction.cross_covar)
 
-<<<<<<< HEAD
-        return GaussianStateUpdate(posterior_mean, posterior_covar, prediction,
-                                   measurement, timestamp=prediction.timestamp)
-=======
         return GaussianStateUpdate(posterior_mean,
                                    posterior_covar,
                                    prediction,
                                    measurement_prediction,
                                    measurement,
                                    prediction.timestamp)
->>>>>>> 854073b7
 
     @staticmethod
     def update_lowlevel(x_pred, P_pred, H, R, y):
