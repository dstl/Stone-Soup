--- conflicted
+++ resolved
@@ -13,12 +13,7 @@
                                       SqrtKalmanUpdater,
                                       IteratedKalmanUpdater,
                                       SchmidtKalmanUpdater,
-<<<<<<< HEAD
-                                      CubatureKalmanUpdater,
-                                      StochasticIntegrationUpdater)
-=======
                                       CubatureKalmanUpdater)
->>>>>>> 83204f8f
 
 
 @pytest.fixture(params=[KalmanUpdater, ExtendedKalmanUpdater, UnscentedKalmanUpdater,
